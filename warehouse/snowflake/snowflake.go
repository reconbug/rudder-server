--- conflicted
+++ resolved
@@ -153,22 +153,6 @@
 	return
 }
 
-func (sf *HandleT) addColumn(tableName string, columnName string, columnType string) (err error) {
-	sqlStatement := fmt.Sprintf(`ALTER TABLE %s ADD COLUMN %s %s`, tableName, columnName, dataTypesMap[columnType])
-	logger.Infof("SF: Adding column in snowflake for %s:%s : %v", sf.Warehouse.Namespace, sf.Warehouse.Destination.ID, sqlStatement)
-	_, err = sf.Db.Exec(sqlStatement)
-	return
-}
-
-func (sf *HandleT) createSchema() (err error) {
-	sqlStatement := fmt.Sprintf(`CREATE SCHEMA IF NOT EXISTS "%s"`, sf.Namespace)
-	logger.Infof("SF: Creating schemaname in snowflake for %s:%s : %v", sf.Warehouse.Namespace, sf.Warehouse.Destination.ID, sqlStatement)
-	_, err = sf.Db.Exec(sqlStatement)
-	return
-}
-
-<<<<<<< HEAD
-=======
 func (sf *HandleT) schemaExists(schemaname string) (exists bool, err error) {
 	var count int
 	sqlStatement := fmt.Sprintf(`SHOW SCHEMAS LIKE '%s'`, sf.Namespace)
@@ -177,104 +161,20 @@
 	return
 }
 
-func (sf *HandleT) updateSchema() (updatedSchema map[string]map[string]string, err error) {
-	diff := warehouseutils.GetSchemaDiff(sf.CurrentSchema, sf.Upload.Schema)
-	updatedSchema = diff.UpdatedSchema
-	if len(sf.CurrentSchema) == 0 {
-		var schemaExists bool
-		if schemaExists, err = sf.schemaExists(sf.Namespace); !schemaExists {
-			err = sf.createSchema()
-		}
-		if err != nil {
-			return nil, err
-		}
-	}
-
-	sqlStatement := fmt.Sprintf(`USE SCHEMA "%s"`, sf.Namespace)
+func (sf *HandleT) addColumn(tableName string, columnName string, columnType string) (err error) {
+	sqlStatement := fmt.Sprintf(`ALTER TABLE %s ADD COLUMN %s %s`, tableName, columnName, dataTypesMap[columnType])
+	logger.Infof("SF: Adding column in snowflake for %s:%s : %v", sf.Warehouse.Namespace, sf.Warehouse.Destination.ID, sqlStatement)
 	_, err = sf.Db.Exec(sqlStatement)
-	if err != nil {
-		return nil, err
-	}
-
-	processedTables := make(map[string]bool)
-	for _, tableName := range diff.Tables {
-		tableExists, err := sf.tableExists(tableName)
-		if err != nil {
-			return nil, err
-		}
-		if !tableExists {
-			err = sf.createTable(fmt.Sprintf(`%s`, tableName), diff.ColumnMaps[tableName])
-			if err != nil {
-				return nil, err
-			}
-			processedTables[tableName] = true
-		}
-	}
-	for tableName, columnMap := range diff.ColumnMaps {
-		// skip adding columns when table didn't exist previously and was created in the prev statement
-		// this to make sure all columns in the the columnMap exists in the table in snowflake
-		if _, ok := processedTables[tableName]; ok {
-			continue
-		}
-		if len(columnMap) > 0 {
-			for columnName, columnType := range columnMap {
-				err := sf.addColumn(tableName, columnName, columnType)
-				if err != nil {
-					if checkAndIgnoreAlreadyExistError(err) {
-						logger.Infof("SF: Column %s already exists on %s.%s \nResponse: %v", columnName, sf.Namespace, tableName, err)
-					} else {
-						return nil, err
-					}
-				}
-			}
-		}
-	}
-	return
-}
-
-// FetchSchema queries snowflake and returns the schema assoiciated with provided namespace
-func (sf *HandleT) FetchSchema(warehouse warehouseutils.WarehouseT, namespace string) (schema map[string]map[string]string, err error) {
-	sf.Warehouse = warehouse
-	dbHandle, err := connect(sf.getConnectionCredentials(OptionalCredsT{}))
-	if err != nil {
-		return
-	}
-	defer dbHandle.Close()
-
-	schema = make(map[string]map[string]string)
-	sqlStatement := fmt.Sprintf(`SELECT t.table_name, c.column_name, c.data_type
-									FROM INFORMATION_SCHEMA.TABLES as t
-									JOIN INFORMATION_SCHEMA.COLUMNS as c
-									ON t.table_schema = c.table_schema and t.table_name = c.table_name
-									WHERE t.table_schema = '%s'`, namespace)
-
-	rows, err := dbHandle.Query(sqlStatement)
-	if err != nil && err != sql.ErrNoRows {
-		logger.Errorf("SF: Error in fetching schema from snowflake destination:%v, query: %v", sf.Warehouse.Destination.ID, sqlStatement)
-		return
-	}
-	if err == sql.ErrNoRows {
-		return schema, nil
-	}
-	defer rows.Close()
-	for rows.Next() {
-		var tName, cName, cType string
-		err = rows.Scan(&tName, &cName, &cType)
-		if err != nil {
-			logger.Errorf("SF: Error in processing fetched schema from snowflake destination:%v", sf.Warehouse.Destination.ID)
-			return
-		}
-		if _, ok := schema[tName]; !ok {
-			schema[tName] = make(map[string]string)
-		}
-		if datatype, ok := dataTypesMapToRudder[cType]; ok {
-			schema[tName][cName] = datatype
-		}
-	}
-	return
-}
-
->>>>>>> 01b8af70
+	return
+}
+
+func (sf *HandleT) createSchema() (err error) {
+	sqlStatement := fmt.Sprintf(`CREATE SCHEMA IF NOT EXISTS "%s"`, sf.Namespace)
+	logger.Infof("SF: Creating schemaname in snowflake for %s:%s : %v", sf.Warehouse.Namespace, sf.Warehouse.Destination.ID, sqlStatement)
+	_, err = sf.Db.Exec(sqlStatement)
+	return
+}
+
 func checkAndIgnoreAlreadyExistError(err error) bool {
 	if err != nil {
 		// TODO: throw error if column already exists but of different type
@@ -641,9 +541,12 @@
 
 func (sf *HandleT) MigrateSchema(diff warehouseutils.SchemaDiffT) (err error) {
 	if len(sf.Uploader.GetSchemaInWarehouse()) == 0 {
-		err = sf.createSchema()
+		var schemaExists bool
+		if schemaExists, err = sf.schemaExists(sf.Namespace); !schemaExists {
+			err = sf.createSchema()
+		}
 		if err != nil {
-			return
+			return err
 		}
 	}
 
