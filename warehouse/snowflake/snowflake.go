package snowflake

import (
	"bytes"
	"database/sql"
	"encoding/csv"
	"errors"
	"fmt"
	"reflect"
	"sort"
	"strings"
	"time"

	"github.com/rudderlabs/rudder-server/config"
	"github.com/rudderlabs/rudder-server/rruntime"
	"github.com/rudderlabs/rudder-server/utils/logger"
	"github.com/rudderlabs/rudder-server/utils/misc"
	warehouseutils "github.com/rudderlabs/rudder-server/warehouse/utils"
	uuid "github.com/satori/go.uuid"
	snowflake "github.com/snowflakedb/gosnowflake" //blank comment
)

var (
	warehouseUploadsTable string
	stagingTablePrefix    string
)

type HandleT struct {
	Db            *sql.DB
	Namespace     string
	CloudProvider string
	ObjectStorage string
	Stage         string
	Warehouse     warehouseutils.WarehouseT
	Uploader      warehouseutils.UploaderI
}

// String constants for snowflake destination config
const (
	AWSAccessKey       = "accessKey"
	AWSAccessSecret    = "accessKeyID"
	StorageIntegration = "storageIntegration"
	SFAccount          = "account"
	SFWarehouse        = "warehouse"
	SFDbName           = "database"
	SFUserName         = "user"
	SFPassword         = "password"
)

const PROVIDER = "SNOWFLAKE"

var dataTypesMap = map[string]string{
	"boolean":  "boolean",
	"int":      "number",
	"bigint":   "number",
	"float":    "double precision",
	"string":   "varchar",
	"datetime": "timestamp",
}

var dataTypesMapToRudder = map[string]string{
	"NUMBER":           "int",
	"DECIMAL":          "int",
	"NUMERIC":          "int",
	"INT":              "int",
	"INTEGER":          "int",
	"BIGINT":           "int",
	"SMALLINT":         "int",
	"FLOAT":            "float",
	"FLOAT4":           "float",
	"FLOAT8":           "float",
	"DOUBLE":           "float",
	"REAL":             "float",
	"DOUBLE PRECISION": "float",
	"BOOLEAN":          "boolean",
	"TEXT":             "string",
	"VARCHAR":          "string",
	"CHAR":             "string",
	"CHARACTER":        "string",
	"STRING":           "string",
	"BINARY":           "string",
	"VARBINARY":        "string",
	"TIMESTAMP_NTZ":    "datetime",
	"DATE":             "datetime",
	"DATETIME":         "datetime",
	"TIME":             "datetime",
	"TIMESTAMP":        "datetime",
	"TIMESTAMP_LTZ":    "datetime",
	"TIMESTAMP_TZ":     "datetime",
}

var primaryKeyMap = map[string]string{
	usersTable:      "ID",
	identifiesTable: "ID",
	discardsTable:   "ROW_ID",
}

var partitionKeyMap = map[string]string{
	usersTable:      "ID",
	identifiesTable: "ID",
	discardsTable:   "ROW_ID, COLUMN_NAME, TABLE_NAME",
}

var (
	usersTable              = strings.ToUpper(warehouseutils.UsersTable)
	identifiesTable         = strings.ToUpper(warehouseutils.IdentifiesTable)
	discardsTable           = strings.ToUpper(warehouseutils.DiscardsTable)
	identityMergeRulesTable = strings.ToUpper(warehouseutils.IdentityMergeRulesTable)
	identityMappingsTable   = strings.ToUpper(warehouseutils.IdentityMappingsTable)
	aliasTable              = strings.ToUpper(warehouseutils.AliasTable)
)

type tableLoadRespT struct {
	dbHandle     *sql.DB
	stagingTable string
}

func columnsWithDataTypes(columns map[string]string, prefix string) string {
	arr := []string{}
	for name, dataType := range columns {
		arr = append(arr, fmt.Sprintf(`%s%s %s`, prefix, name, dataTypesMap[dataType]))
	}
	return strings.Join(arr[:], ",")
}

func (sf *HandleT) createTable(name string, columns map[string]string) (err error) {
	sqlStatement := fmt.Sprintf(`CREATE TABLE IF NOT EXISTS %s ( %v )`, name, columnsWithDataTypes(columns, ""))
	logger.Infof("Creating table in snowflake for SF:%s : %v", sf.Warehouse.Destination.ID, sqlStatement)
	_, err = sf.Db.Exec(sqlStatement)
	return
}

func (sf *HandleT) tableExists(tableName string) (exists bool, err error) {
	sqlStatement := fmt.Sprintf(`SELECT EXISTS ( SELECT 1
   								 FROM   information_schema.tables
   								 WHERE  table_schema = '%s'
   								 AND    table_name = '%s'
								   )`, sf.Namespace, tableName)
	err = sf.Db.QueryRow(sqlStatement).Scan(&exists)
	return
}

func (sf *HandleT) columnExists(columnName string, tableName string) (exists bool, err error) {
	sqlStatement := fmt.Sprintf(`SELECT EXISTS ( SELECT 1
   								 FROM   information_schema.columns
   								 WHERE  table_schema = '%s'
									AND table_name = '%s'
									AND column_name = '%s'
								   )`, sf.Namespace, tableName, columnName)
	err = sf.Db.QueryRow(sqlStatement).Scan(&exists)
	return
}

func (sf *HandleT) addColumn(tableName string, columnName string, columnType string) (err error) {
	sqlStatement := fmt.Sprintf(`ALTER TABLE %s ADD COLUMN %s %s`, tableName, columnName, dataTypesMap[columnType])
	logger.Infof("Adding column in snowflake for SF:%s : %v", sf.Warehouse.Destination.ID, sqlStatement)
	_, err = sf.Db.Exec(sqlStatement)
	return
}

func (sf *HandleT) createSchema() (err error) {
	sqlStatement := fmt.Sprintf(`CREATE SCHEMA IF NOT EXISTS "%s"`, sf.Namespace)
	logger.Infof("Creating schemaname in snowflake for SF:%s : %v", sf.Warehouse.Destination.ID, sqlStatement)
	_, err = sf.Db.Exec(sqlStatement)
	return
}

func checkAndIgnoreAlreadyExistError(err error) bool {
	if err != nil {
		// TODO: throw error if column already exists but of different type
		if e, ok := err.(*snowflake.SnowflakeError); ok {
			if e.SQLState == "42601" {
				return true
			}
		}
		return false
	}
	return true
}

func (sf *HandleT) authString() string {
	var auth string
	if sf.CloudProvider == "AWS" && warehouseutils.GetConfigValue(StorageIntegration, sf.Warehouse) == "" {
		auth = fmt.Sprintf(`CREDENTIALS = (AWS_KEY_ID='%s' AWS_SECRET_KEY='%s')`, warehouseutils.GetConfigValue(AWSAccessSecret, sf.Warehouse), warehouseutils.GetConfigValue(AWSAccessKey, sf.Warehouse))
	} else {
		auth = fmt.Sprintf(`STORAGE_INTEGRATION = %s`, warehouseutils.GetConfigValue(StorageIntegration, sf.Warehouse))
	}
	return auth
}

func (sf *HandleT) loadTable(tableName string, tableSchemaInUpload warehouseutils.TableSchemaT, dbHandle *sql.DB, skipClosingDBSession bool) (tableLoadResp tableLoadRespT, err error) {
	logger.Infof("SF: Starting load for table:%s\n", tableName)

	if dbHandle == nil {
		dbHandle, err = connect(sf.getConnectionCredentials(OptionalCredsT{schemaName: sf.Namespace}))
		if err != nil {
			logger.Errorf("SF: Error establishing connection for copying table:%s: %v\n", tableName, err)
			return
		}
	}
	tableLoadResp.dbHandle = dbHandle
	if !skipClosingDBSession {
		defer dbHandle.Close()
	}

	// sort column names
	keys := reflect.ValueOf(tableSchemaInUpload).MapKeys()
	strkeys := make([]string, len(keys))
	for i := 0; i < len(keys); i++ {
		strkeys[i] = keys[i].String()
	}
	sort.Strings(strkeys)
	var sortedColumnNames string
	for index, key := range strkeys {
		if index > 0 {
			sortedColumnNames += fmt.Sprintf(`, `)
		}
		sortedColumnNames += fmt.Sprintf(`%s`, key)
	}

	stagingTableName := misc.TruncateStr(fmt.Sprintf(`%s%s_%s`, stagingTablePrefix, strings.Replace(uuid.NewV4().String(), "-", "", -1), tableName), 127)
	sqlStatement := fmt.Sprintf(`CREATE TEMPORARY TABLE %s LIKE %s`, stagingTableName, tableName)

	logger.Infof("SF: Creating temporary table for table:%s at %s\n", tableName, sqlStatement)
	_, err = dbHandle.Exec(sqlStatement)
	if err != nil {
		logger.Errorf("SF: Error creating temporary table for table:%s: %v\n", tableName, err)
		return
	}
	tableLoadResp.stagingTable = stagingTableName

	csvObjectLocation, err := sf.Uploader.GetSampleLoadFileLocation(tableName)
	if err != nil {
		panic(err)
	}
	loadFolder := warehouseutils.GetObjectFolder(sf.ObjectStorage, csvObjectLocation)

	sqlStatement = fmt.Sprintf(`COPY INTO %v(%v) FROM '%v' %s PATTERN = '.*\.csv\.gz'
		FILE_FORMAT = ( TYPE = csv FIELD_OPTIONALLY_ENCLOSED_BY = '"' ESCAPE_UNENCLOSED_FIELD = NONE )`, fmt.Sprintf(`%s.%s`, sf.Namespace, stagingTableName), sortedColumnNames, loadFolder, sf.authString())

	sanitisedSQLStmt, regexErr := misc.ReplaceMultiRegex(sqlStatement, map[string]string{
		"AWS_KEY_ID='[^']*'":     "AWS_KEY_ID='***'",
		"AWS_SECRET_KEY='[^']*'": "AWS_SECRET_KEY='***'",
	})
	if regexErr == nil {
		logger.Infof("SF: Running COPY command for table:%s at %s\n", tableName, sanitisedSQLStmt)
	}

	_, err = dbHandle.Exec(sqlStatement)
	if err != nil {
		logger.Errorf("SF: Error running COPY command: %v\n", err)
		return
	}

	primaryKey := "ID"
	if column, ok := primaryKeyMap[tableName]; ok {
		primaryKey = column
	}

	partitionKey := "ID"
	if column, ok := partitionKeyMap[tableName]; ok {
		partitionKey = column
	}

	var columnNames, stagingColumnNames, columnsWithValues string
	for idx, str := range strkeys {
		columnNames += fmt.Sprintf(`%s`, str)
		stagingColumnNames += fmt.Sprintf(`staging.%s`, str)
		columnsWithValues += fmt.Sprintf(`original.%[1]s = staging.%[1]s`, str)
		if idx != len(strkeys)-1 {
			columnNames += fmt.Sprintf(`,`)
			stagingColumnNames += fmt.Sprintf(`,`)
			columnsWithValues += fmt.Sprintf(`,`)
		}
	}

	var additionalJoinClause string
	if tableName == discardsTable {
		additionalJoinClause = fmt.Sprintf(`AND original.%[1]s = staging.%[1]s`, "TABLE_NAME")
	}

	sqlStatement = fmt.Sprintf(`MERGE INTO %[1]s AS original
									USING (
										SELECT * FROM (
											SELECT *, row_number() OVER (PARTITION BY %[8]s ORDER BY RECEIVED_AT ASC) AS _rudder_staging_row_number FROM %[2]s
										) AS q WHERE _rudder_staging_row_number = 1
									) AS staging
									ON (original.%[3]s = staging.%[3]s %[7]s)
									WHEN MATCHED THEN
									UPDATE SET %[6]s
									WHEN NOT MATCHED THEN
									INSERT (%[4]s) VALUES (%[5]s)`, tableName, stagingTableName, primaryKey, columnNames, stagingColumnNames, columnsWithValues, additionalJoinClause, partitionKey)
	logger.Infof("SF: Dedup records for table:%s using staging table: %s\n", tableName, sqlStatement)
	_, err = dbHandle.Exec(sqlStatement)
	if err != nil {
		logger.Errorf("SF: Error running MERGE for dedup: %v\n", err)
		return
	}

	logger.Infof("SF: Complete load for table:%s\n", tableName)
	return
}

func (sf *HandleT) loadMergeRulesTable() (err error) {
	if sf.isTableExported(identityMergeRulesTable) {
		logger.Infof("SF: Skipping load for table:%s as it has been succesfully loaded earlier", identityMergeRulesTable)
		return
	}

	logger.Infof("SF: Starting load for table:%s\n", identityMergeRulesTable)

	logger.Infof("SF: Fetching load file location for %s", identityMergeRulesTable)
	var location string
	location, err = sf.Uploader.GetSingleLoadFileLocation(identityMergeRulesTable)
	if err != nil {
		return err
	}

	dbHandle, err := connect(sf.getConnectionCredentials(OptionalCredsT{schemaName: sf.Namespace}))
	if err != nil {
		logger.Errorf("SF: Error establishing connection for copying table:%s: %v\n", identityMergeRulesTable, err)
		return
	}

	sortedColumnNames := strings.Join([]string{"MERGE_PROPERTY_1_TYPE", "MERGE_PROPERTY_1_VALUE", "MERGE_PROPERTY_2_TYPE", "MERGE_PROPERTY_2_VALUE"}, ",")
	loadLocation := warehouseutils.GetObjectLocation(sf.ObjectStorage, location)
	sqlStatement := fmt.Sprintf(`COPY INTO %v(%v) FROM '%v' %s PATTERN = '.*\.csv\.gz'
		FILE_FORMAT = ( TYPE = csv FIELD_OPTIONALLY_ENCLOSED_BY = '"' ESCAPE_UNENCLOSED_FIELD = NONE )`, fmt.Sprintf(`%s.%s`, sf.Namespace, identityMergeRulesTable), sortedColumnNames, loadLocation, sf.authString())

	// TODO: sanitise log statement
	logger.Infof("SF: Dedup records for table:%s using staging table: %s\n", identityMergeRulesTable, sqlStatement)
	_, err = dbHandle.Exec(sqlStatement)
	if err != nil {
		logger.Errorf("SF: Error running MERGE for dedup: %v\n", err)
		return
	}
	logger.Infof("SF: Complete load for table:%s\n", identityMergeRulesTable)
	return
}

func (sf *HandleT) loadMappingsTable() (err error) {
	if sf.isTableExported(identityMappingsTable) {
		logger.Infof("SF: Skipping load for table:%s as it has been succesfully loaded earlier", identityMappingsTable)
		return
	}

	logger.Infof("SF: Starting load for table:%s\n", identityMappingsTable)
	logger.Infof("SF: Fetching load file location for %s", identityMappingsTable)
	var location string

	location, err = sf.Uploader.GetSingleLoadFileLocation(identityMappingsTable)
	if err != nil {
		return err
	}

	dbHandle, err := connect(sf.getConnectionCredentials(OptionalCredsT{schemaName: sf.Namespace}))
	if err != nil {
		logger.Errorf("SF: Error establishing connection for copying table:%s: %v\n", identityMappingsTable, err)
		return
	}

	stagingTableName := misc.TruncateStr(fmt.Sprintf(`%s%s_%s`, stagingTablePrefix, strings.Replace(uuid.NewV4().String(), "-", "", -1), identityMappingsTable), 127)
	sqlStatement := fmt.Sprintf(`CREATE TEMPORARY TABLE %s LIKE %s`, stagingTableName, identityMappingsTable)

	logger.Infof("SF: Creating temporary table for table:%s at %s\n", identityMappingsTable, sqlStatement)
	_, err = dbHandle.Exec(sqlStatement)
	if err != nil {
		logger.Errorf("SF: Error creating temporary table for table:%s: %v\n", identityMappingsTable, err)
		return
	}

	loadLocation := warehouseutils.GetObjectLocation(sf.ObjectStorage, location)
	sqlStatement = fmt.Sprintf(`COPY INTO %v(MERGE_PROPERTY_TYPE, MERGE_PROPERTY_VALUE, RUDDER_ID, UPDATED_AT) FROM '%v' %s PATTERN = '.*\.csv\.gz'
		FILE_FORMAT = ( TYPE = csv FIELD_OPTIONALLY_ENCLOSED_BY = '"' ESCAPE_UNENCLOSED_FIELD = NONE )`, fmt.Sprintf(`%s.%s`, sf.Namespace, stagingTableName), loadLocation, sf.authString())

	logger.Infof("SF: Dedup records for table:%s using staging table: %s\n", identityMappingsTable, sqlStatement)
	_, err = dbHandle.Exec(sqlStatement)
	if err != nil {
		logger.Errorf("SF: Error running MERGE for dedup: %v\n", err)
		return
	}

	sqlStatement = fmt.Sprintf(`MERGE INTO %[1]s AS original
									USING (
										SELECT * FROM (
											SELECT *, row_number() OVER (PARTITION BY MERGE_PROPERTY_TYPE, MERGE_PROPERTY_VALUE ORDER BY UPDATED_AT DESC) AS _rudder_staging_row_number FROM %[2]s
										) AS q WHERE _rudder_staging_row_number = 1
									) AS staging
									ON (original.MERGE_PROPERTY_TYPE = staging.MERGE_PROPERTY_TYPE AND original.MERGE_PROPERTY_VALUE = staging.MERGE_PROPERTY_VALUE)
									WHEN MATCHED THEN
									UPDATE SET original.RUDDER_ID = staging.RUDDER_ID, original.UPDATED_AT =  staging.UPDATED_AT
									WHEN NOT MATCHED THEN
									INSERT (MERGE_PROPERTY_TYPE, MERGE_PROPERTY_VALUE, RUDDER_ID, UPDATED_AT) VALUES (staging.MERGE_PROPERTY_TYPE, staging.MERGE_PROPERTY_VALUE, staging.RUDDER_ID, staging.UPDATED_AT)`, identityMappingsTable, stagingTableName)
	logger.Infof("SF: Dedup records for table:%s using staging table: %s\n", identityMappingsTable, sqlStatement)
	_, err = dbHandle.Exec(sqlStatement)
	if err != nil {
		logger.Errorf("SF: Error running MERGE for dedup: %v\n", err)
		return
	}
	logger.Infof("SF: Complete load for table:%s\n", identityMappingsTable)
	return
}

func (sf *HandleT) isTableExported(tableName string) bool {
	status, _ := sf.Uploader.GetTableUploadStatus(tableName)
	// TODO: remove hard coded value
	return status == "exported_data"
}

func (sf *HandleT) loadUserTables() (errorMap map[string]error) {
	if len(sf.Uploader.GetTableSchemaInUpload(identifiesTable)) == 0 {
		return
	}
<<<<<<< HEAD
	errorMap = map[string]error{identifiesTable: nil}
=======

	if warehouseutils.HasLoadedUserTables(PROVIDER, sf.DbHandle, sf.Upload) {
		logger.Infof("BQ: Skipping load for tables: identifies and users as they have been succesfully loaded earlier/ nothing to upload")
		return
	}

>>>>>>> a28fe453
	logger.Infof("SF: Starting load for identifies and users tables\n")

	resp, err := sf.loadTable(identifiesTable, sf.Uploader.GetTableSchemaInUpload(identifiesTable), nil, true)
	if err != nil {
		errorMap[identifiesTable] = err
		return
	}
	defer resp.dbHandle.Close()

<<<<<<< HEAD
	if len(sf.Uploader.GetTableSchemaInUpload(usersTable)) == 0 {
		return
	}
	errorMap[usersTable] = nil

	userColMap := sf.Uploader.GetTableSchemaAfterUpload(usersTable)
=======
	if _, hasUserRecordsToUpload := sf.Upload.Schema[usersTable]; !hasUserRecordsToUpload {
		return
	}

	logger.Infof("SF: Starting load for %s table", usersTable)
	warehouseutils.SetTableUploadStatus(warehouseutils.ExecutingState, sf.Upload.ID, usersTable, sf.DbHandle)

	userColMap := sf.CurrentSchema[usersTable]
>>>>>>> a28fe453
	var userColNames, firstValProps []string
	for colName := range userColMap {
		if colName == "ID" {
			continue
		}
		userColNames = append(userColNames, colName)
		firstValProps = append(firstValProps, fmt.Sprintf(`FIRST_VALUE(%[1]s IGNORE NULLS) OVER (PARTITION BY ID ORDER BY RECEIVED_AT DESC ROWS BETWEEN UNBOUNDED PRECEDING AND UNBOUNDED FOLLOWING) AS %[1]s`, colName))
	}
	stagingTableName := misc.TruncateStr(fmt.Sprintf(`%s%s_%s`, stagingTablePrefix, strings.Replace(uuid.NewV4().String(), "-", "", -1), usersTable), 127)
	sqlStatement := fmt.Sprintf(`CREATE TEMPORARY TABLE %[2]s AS (SELECT DISTINCT * FROM
										(
											SELECT
											ID, %[3]s
											FROM (
												(
													SELECT ID, %[6]s FROM "%[1]s"."%[4]s" WHERE ID in (SELECT USER_ID FROM %[5]s)
												) UNION
												(
													SELECT USER_ID, %[6]s FROM %[5]s
												)
											)
										)
									)`,
		sf.Namespace,
		stagingTableName,
		strings.Join(firstValProps, ","),
		usersTable,
		resp.stagingTable,
		strings.Join(userColNames, ","),
	)
	logger.Infof("SF: Creating staging table for users: %s\n", sqlStatement)
	_, err = resp.dbHandle.Exec(sqlStatement)
	if err != nil {
		logger.Errorf("SF: Error creating temporary table for table:%s: %v\n", usersTable, err)
		return
	}

	primaryKey := "ID"
	columnNames := append([]string{"ID"}, userColNames...)
	columnNamesStr := strings.Join(columnNames, ",")
	columnsWithValuesArr := []string{}
	stagingColumnValuesArr := []string{}
	for _, colName := range columnNames {
		columnsWithValuesArr = append(columnsWithValuesArr, fmt.Sprintf(`original.%[1]s = staging.%[1]s`, colName))
		stagingColumnValuesArr = append(stagingColumnValuesArr, fmt.Sprintf(`staging.%s`, colName))
	}
	columnsWithValues := strings.Join(columnsWithValuesArr, ",")
	stagingColumnValues := strings.Join(stagingColumnValuesArr, ",")

	sqlStatement = fmt.Sprintf(`MERGE INTO %[1]s AS original
									USING (
										SELECT %[3]s FROM %[2]s
									) AS staging
									ON (original.%[4]s = staging.%[4]s)
									WHEN MATCHED THEN
									UPDATE SET %[5]s
									WHEN NOT MATCHED THEN
									INSERT (%[3]s) VALUES (%[6]s)`, usersTable, stagingTableName, columnNamesStr, primaryKey, columnsWithValues, stagingColumnValues)
	logger.Infof("SF: Dedup records for table:%s using staging table: %s\n", usersTable, sqlStatement)
	_, err = resp.dbHandle.Exec(sqlStatement)
	if err != nil {
		logger.Errorf("SF: Error running MERGE for dedup: %v\n", err)
		return
	}
	warehouseutils.SetTableUploadStatus(warehouseutils.ExportedDataState, sf.Upload.ID, usersTable, sf.DbHandle)
	return
}

func (sf *HandleT) LoadIdentityTables() (errorMap map[string]error) {
	logger.Infof("SF: Starting load for identity tables\n")
	errorMap = make(map[string]error)
	var err error

<<<<<<< HEAD
	haveToUploadIdentifies := len(sf.Uploader.GetTableSchemaInUpload(identifiesTable)) > 0
	haveToUploadAliases := len(sf.Uploader.GetTableSchemaInUpload(aliasTable)) > 0
	haveToUploadMergeRules := len(sf.Uploader.GetTableSchemaInUpload(identityMergeRulesTable)) > 0
	haveToUploadUsers := haveToUploadIdentifies || haveToUploadAliases
=======
	_, haveToUploadIdentifies := sf.Upload.Schema[identifiesTable]
	_, haveToUploadAliases := sf.Upload.Schema[aliasTable]
	_, haveToUploadMergeRules := sf.Upload.Schema[identityMergeRulesTable]
	_, hasUserRecordsToUpload := sf.Upload.Schema[usersTable]
	haveToUploadUsers := (haveToUploadIdentifies || haveToUploadAliases) && hasUserRecordsToUpload
>>>>>>> a28fe453

	// if haveToUploadUsers and users is exported, return
	if haveToUploadUsers && sf.isTableExported(usersTable) {
		logger.Infof("SF: Skipping load for identity tables as they have been succesfully loaded earlier")
		return
	}

	var identifiesLoadResp tableLoadRespT
	if haveToUploadIdentifies {
		errorMap[identifiesTable] = nil
		identifiesLoadResp, err = sf.loadTable(identifiesTable, sf.Uploader.GetTableSchemaInUpload(identifiesTable), nil, true)
		if err != nil {
<<<<<<< HEAD
			errorMap[identifiesTable] = err
=======
>>>>>>> a28fe453
			return
		}
		if identifiesLoadResp.dbHandle != nil {
			defer identifiesLoadResp.dbHandle.Close()
		}
	}

	var aliasLoadResp tableLoadRespT
	if haveToUploadAliases {
		errorMap[aliasTable] = nil
		aliasLoadResp, err = sf.loadTable(aliasTable, sf.Uploader.GetTableSchemaInUpload(aliasTable), identifiesLoadResp.dbHandle, true)
		if err != nil {
<<<<<<< HEAD
			errorMap[aliasTable] = err
=======
>>>>>>> a28fe453
			return
		}
		if aliasLoadResp.dbHandle != nil {
			defer aliasLoadResp.dbHandle.Close()
		}
	}

	if haveToUploadMergeRules {
		var generated bool
		if generated, err = sf.Uploader.AreIdentityTablesLoadFilesGenerated(); !generated {
			err = sf.Uploader.ResolveIdentities(false)
			if err != nil {
				logger.Errorf(`SF: ID Resolution operation failed: %v`, err)
				return
			}
		}

		if !sf.isTableExported(identityMergeRulesTable) {
			errorMap[identityMergeRulesTable] = nil
			err = sf.loadMergeRulesTable()
			if err != nil {
				errorMap[identityMergeRulesTable] = err
				return
			}
		}

		if !sf.isTableExported(identityMappingsTable) {
			errorMap[identityMappingsTable] = nil
			err = sf.loadMappingsTable()
			if err != nil {
				errorMap[identityMappingsTable] = nil
				return
			}
		}
	}

	if !haveToUploadUsers {
		return
	}
	logger.Infof("SF: Starting load for table:%s\n", usersTable)
	errorMap[usersTable] = nil

	var dbHandle *sql.DB
	if haveToUploadIdentifies {
		dbHandle = identifiesLoadResp.dbHandle
	} else {
		dbHandle = aliasLoadResp.dbHandle
	}

	var rudderIDsListTable string
	// get all rudder_id's in staging tables of identifies & aliases
	// by joining staging table with rudder_identity_mapping table (which is upto data after loadMappingsTable())
	if haveToUploadIdentifies && haveToUploadAliases {
		rudderIDsListTable = fmt.Sprintf(`WITH RUDDER_IDS_LIST_TABLE AS (
				SELECT * FROM (
					(
						SELECT m.RUDDER_ID AS RUDDER_ID FROM %[1]s i_st JOIN RUDDER_IDENTITY_MAPPINGS m ON m.MERGE_PROPERTY_TYPE = 'anonymous_id' AND i_st.ANONYMOUS_ID = m.MERGE_PROPERTY_VALUE
					) UNION
					(
						SELECT m.RUDDER_ID AS RUDDER_ID FROM %[2]s a_st JOIN RUDDER_IDENTITY_MAPPINGS m ON m.MERGE_PROPERTY_TYPE = 'user_id' AND (a_st.USER_ID = m.MERGE_PROPERTY_VALUE OR a_st.PREVIOUS_ID = m.MERGE_PROPERTY_VALUE)
					)
				)
			)`, identifiesLoadResp.stagingTable, aliasLoadResp.stagingTable)
	} else if haveToUploadIdentifies {
		rudderIDsListTable = fmt.Sprintf(`WITH RUDDER_IDS_LIST_TABLE AS (
				SELECT m.RUDDER_ID AS RUDDER_ID FROM %[1]s i_st JOIN RUDDER_IDENTITY_MAPPINGS m ON m.MERGE_PROPERTY_TYPE = 'anonymous_id' AND i_st.ANONYMOUS_ID = m.MERGE_PROPERTY_VALUE
			)`, identifiesLoadResp.stagingTable)
	} else if haveToUploadAliases {
		rudderIDsListTable = fmt.Sprintf(`WITH RUDDER_IDS_LIST_TABLE AS (
				SELECT m.RUDDER_ID AS RUDDER_ID FROM %[1]s a_st JOIN RUDDER_IDENTITY_MAPPINGS m ON m.MERGE_PROPERTY_TYPE = 'user_id' AND (a_st.USER_ID = m.MERGE_PROPERTY_VALUE OR a_st.PREVIOUS_ID = m.MERGE_PROPERTY_VALUE)
			)`, aliasLoadResp.stagingTable)
	}

	userColMap := sf.Uploader.GetTableSchemaAfterUpload(usersTable)
	var userColNamesAliased, firstValProps, userColNames []string
	for colName := range userColMap {
		if colName == "ID" {
			continue
		}
		userColNames = append(userColNames, colName)
		userColNamesAliased = append(userColNamesAliased, fmt.Sprintf(`i.%[1]s AS %[1]s`, colName))
		firstValProps = append(firstValProps, fmt.Sprintf(`FIRST_VALUE(%[1]s IGNORE NULLS) OVER (PARTITION BY RUDDER_ID ORDER BY RECEIVED_AT DESC ROWS BETWEEN UNBOUNDED PRECEDING AND UNBOUNDED FOLLOWING) AS %[1]s`, colName))
	}
	stagingTableName := misc.TruncateStr(fmt.Sprintf(`%s%s_%s`, stagingTablePrefix, strings.Replace(uuid.NewV4().String(), "-", "", -1), usersTable), 127)
	// Example query
	// 1. Make IDENTIFIES_WITH_RUDDER_IDS table by filtering identifies tables with rudder_id's from RUDDER_IDS_LIST_TABLE
	// 2. From IDENTIFIES_WITH_RUDDER_IDS get all first_value props for each user
	// TODO: Can scanning entire identifies be avoided? Since users might be linked later, scanned entire identifies table with the rudder_ids in identifies staging
	/*
		CREATE TEMPORARY TABLE RUDDER_STAGING_c3fda15371d34ca98a7878afc920ee4c_USERS AS
			WITH RUDDER_IDS_LIST_TABLE AS (
				SELECT m.RUDDER_ID AS RUDDER_ID FROM RUDDER_STAGING_833aaa75be904d05a2a7b0bf64de5282_IDENTIFIES i_st JOIN RUDDER_IDENTITY_MAPPINGS m ON m.MERGE_PROPERTY_TYPE = 'anonymous_id' AND i_st.ANONYMOUS_ID = m.MERGE_PROPERTY_VALUE
			),
			IDENTIFIES_WITH_RUDDER_IDS AS (
				SELECT USER_ID AS ID, i.CONTEXT_LIBRARY_NAME AS CONTEXT_LIBRARY_NAME,i.PROP_1 AS PROP_1,i.PROP_2 AS PROP_2,i.UUID_TS AS UUID_TS,i.CONTEXT_IP AS CONTEXT_IP,i.RECEIVED_AT AS RECEIVED_AT, m.RUDDER_ID AS RUDDER_ID FROM (SELECT * FROM IDENTIFIES WHERE ANONYMOUS_ID IN (SELECT DISTINCT(MERGE_PROPERTY_VALUE) FROM RUDDER_IDENTITY_MAPPINGS WHERE MERGE_PROPERTY_TYPE ='anonymous_id' AND RUDDER_ID IN (SELECT DISTINCT(RUDDER_ID) FROM RUDDER_IDS_LIST_TABLE))) i JOIN RUDDER_IDENTITY_MAPPINGS m ON m.MERGE_PROPERTY_TYPE = 'anonymous_id' AND i.ANONYMOUS_ID = m.MERGE_PROPERTY_VALUE
			)
			(SELECT DISTINCT * FROM
				(
					SELECT
					ID, FIRST_VALUE(CONTEXT_LIBRARY_NAME IGNORE NULLS) OVER (PARTITION BY RUDDER_ID ORDER BY RECEIVED_AT DESC ROWS BETWEEN UNBOUNDED PRECEDING AND UNBOUNDED FOLLOWING) AS CONTEXT_LIBRARY_NAME,FIRST_VALUE(PROP_1 IGNORE NULLS) OVER (PARTITION BY RUDDER_ID ORDER BY RECEIVED_AT DESC ROWS BETWEEN UNBOUNDED PRECEDING AND UNBOUNDED FOLLOWING) AS PROP_1,FIRST_VALUE(PROP_2 IGNORE NULLS) OVER (PARTITION BY RUDDER_ID ORDER BY RECEIVED_AT DESC ROWS BETWEEN UNBOUNDED PRECEDING AND UNBOUNDED FOLLOWING) AS PROP_2,FIRST_VALUE(UUID_TS IGNORE NULLS) OVER (PARTITION BY RUDDER_ID ORDER BY RECEIVED_AT DESC ROWS BETWEEN UNBOUNDED PRECEDING AND UNBOUNDED FOLLOWING) AS UUID_TS,FIRST_VALUE(CONTEXT_IP IGNORE NULLS) OVER (PARTITION BY RUDDER_ID ORDER BY RECEIVED_AT DESC ROWS BETWEEN UNBOUNDED PRECEDING AND UNBOUNDED FOLLOWING) AS CONTEXT_IP,FIRST_VALUE(RECEIVED_AT IGNORE NULLS) OVER (PARTITION BY RUDDER_ID ORDER BY RECEIVED_AT DESC ROWS BETWEEN UNBOUNDED PRECEDING AND UNBOUNDED FOLLOWING) AS RECEIVED_AT
					FROM IDENTIFIES_WITH_RUDDER_IDS
				) WHERE ID IS NOT NULL
			)
	*/
	sqlStatement := fmt.Sprintf(`CREATE TEMPORARY TABLE %[1]s AS
									%[5]s, IDENTIFIES_WITH_RUDDER_IDS AS (
										SELECT USER_ID AS ID, %[4]s, m.RUDDER_ID AS RUDDER_ID FROM (SELECT * FROM %[3]s WHERE ANONYMOUS_ID IN (SELECT DISTINCT(MERGE_PROPERTY_VALUE) FROM RUDDER_IDENTITY_MAPPINGS WHERE MERGE_PROPERTY_TYPE ='anonymous_id' AND RUDDER_ID IN (SELECT DISTINCT(RUDDER_ID) FROM RUDDER_IDS_LIST_TABLE))) i JOIN RUDDER_IDENTITY_MAPPINGS m ON m.MERGE_PROPERTY_TYPE = 'anonymous_id' AND i.ANONYMOUS_ID = m.MERGE_PROPERTY_VALUE
									)
									(SELECT DISTINCT * FROM
										(
											SELECT
											ID, %[2]s
											FROM IDENTIFIES_WITH_RUDDER_IDS
										) WHERE ID IS NOT NULL
									)`,
		stagingTableName,
		strings.Join(firstValProps, ","),
		identifiesTable,
		strings.Join(userColNamesAliased, ","),
		rudderIDsListTable,
	)
	logger.Infof("SF: Creating staging table for users: %s\n", sqlStatement)
	_, err = dbHandle.Exec(sqlStatement)
	if err != nil {
		logger.Errorf("SF: Error creating temporary table for table:%s: %v\n", usersTable, err)
		errorMap[usersTable] = err
		return
	}

	primaryKey := "ID"
	columnNames := append([]string{"ID"}, userColNames...)
	columnNamesStr := strings.Join(columnNames, ",")
	columnsWithValuesArr := []string{}
	stagingColumnValuesArr := []string{}
	for _, colName := range columnNames {
		columnsWithValuesArr = append(columnsWithValuesArr, fmt.Sprintf(`original.%[1]s = staging.%[1]s`, colName))
		stagingColumnValuesArr = append(stagingColumnValuesArr, fmt.Sprintf(`staging.%s`, colName))
	}
	columnsWithValues := strings.Join(columnsWithValuesArr, ",")
	stagingColumnValues := strings.Join(stagingColumnValuesArr, ",")

	sqlStatement = fmt.Sprintf(`MERGE INTO %[1]s AS original
									USING (
										SELECT %[3]s FROM %[2]s
									) AS staging
									ON (original.%[4]s = staging.%[4]s)
									WHEN MATCHED THEN
									UPDATE SET %[5]s
									WHEN NOT MATCHED THEN
									INSERT (%[3]s) VALUES (%[6]s)`, usersTable, stagingTableName, columnNamesStr, primaryKey, columnsWithValues, stagingColumnValues)
	logger.Infof("SF: Dedup records for table:%s using staging table: %s\n", usersTable, sqlStatement)
	_, err = dbHandle.Exec(sqlStatement)
	if err != nil {
		logger.Errorf("SF: Error running MERGE for dedup: %v\n", err)
		errorMap[usersTable] = err
		return
	}
	logger.Infof("SF: Complete load for table:%s\n", usersTable)
	return
}

// func (sf *HandleT) load() (errList []error) {
// 	logger.Infof("SF: Starting load for all %v tables\n", len(sf.Upload.Schema))
// 	identityTables := []string{}
// 	var err error
// 	if warehouseutils.IDResolutionEnabled() {
// 		identityTables = []string{identifiesTable, usersTable, aliasTable, identityMergeRulesTable, identityMappingsTable}
// 		err = sf.loadIdentityTables()
// 	} else {
// 		identityTables = []string{identifiesTable, usersTable, identityMergeRulesTable, identityMappingsTable}
// 		err = sf.loadUserTables()
// 	}
// 	if err != nil {
// 		errList = append(errList, err)
// 	}
// 	var wg sync.WaitGroup
// 	wg.Add(len(sf.Upload.Schema))
// 	for tableName, columnMap := range sf.Upload.Schema {
// 		if misc.ContainsString(identityTables, tableName) {
// 			wg.Done()
// 			continue
// 		}
// 		tName := tableName
// 		cMap := columnMap
// 		loadChan <- struct{}{}
// 		rruntime.Go(func() {
// 			_, loadError := sf.loadTable(tName, cMap, nil, false, false)
// 			if loadError != nil {
// 				errList = append(errList, loadError)
// 			}
// 			wg.Done()
// 			<-loadChan
// 		})
// 	}
// 	wg.Wait()
// 	logger.Infof("SF: Completed load for all tables\n")
// 	return
// }

type SnowflakeCredentialsT struct {
	account    string
	whName     string
	dbName     string
	username   string
	password   string
	schemaName string
}

func connect(cred SnowflakeCredentialsT) (*sql.DB, error) {
	url := fmt.Sprintf("%s:%s@%s/%s?warehouse=%s",
		cred.username,
		cred.password,
		cred.account,
		cred.dbName,
		cred.whName)

	if cred.schemaName != "" {
		url += fmt.Sprintf("&schema=%s", cred.schemaName)
	}

	var err error
	var db *sql.DB
	if db, err = sql.Open("snowflake", url); err != nil {
		return nil, fmt.Errorf("SF: snowflake connect error : (%v)", err)
	}

	alterStatement := fmt.Sprintf(`ALTER SESSION SET ABORT_DETACHED_QUERY=TRUE`)
	logger.Infof("SF: Altering session with abort_detached_query for snowflake account:%s, database:%s %v", cred.account, cred.dbName, alterStatement)
	_, err = db.Exec(alterStatement)
	if err != nil {
		return nil, fmt.Errorf("SF: snowflake alter session error : (%v)", err)
	}
	return db, nil
}

func loadConfig() {
	warehouseUploadsTable = config.GetString("Warehouse.uploadsTable", "wh_uploads")
	stagingTablePrefix = "RUDDER_STAGING_"
}

func init() {
	loadConfig()
}

func (sf *HandleT) MigrateSchema(diff warehouseutils.SchemaDiffT) (err error) {
	if len(sf.Uploader.GetSchemaInWarehouse()) == 0 {
		err = sf.createSchema()
		if err != nil {
			return
		}
	}

	sqlStatement := fmt.Sprintf(`USE SCHEMA "%s"`, sf.Namespace)
	_, err = sf.Db.Exec(sqlStatement)
	if err != nil {
		return
	}

	processedTables := make(map[string]bool)
	for _, tableName := range diff.Tables {
		var tableExists bool
		tableExists, err = sf.tableExists(tableName)
		if err != nil {
			return
		}
		if !tableExists {
			err = sf.createTable(fmt.Sprintf(`%s`, tableName), diff.ColumnMaps[tableName])
			if err != nil {
				return
			}
			processedTables[tableName] = true
		}
	}
	for tableName, columnMap := range diff.ColumnMaps {
		// skip adding columns when table didn't exist previously and was created in the prev statement
		// this to make sure all columns in the the columnMap exists in the table in snowflake
		if _, ok := processedTables[tableName]; ok {
			continue
		}
		if len(columnMap) > 0 {
			for columnName, columnType := range columnMap {
				err = sf.addColumn(tableName, columnName, columnType)
				if err != nil {
					if checkAndIgnoreAlreadyExistError(err) {
						logger.Infof("SF: Column %s already exists on %s.%s \nResponse: %v", columnName, sf.Namespace, tableName, err)
					} else {
						return
					}
				}
			}
		}
	}
	return
}

// DownloadIdentityRules gets distinct combinations of anonymous_id, user_id from tables in warehouse
func (sf *HandleT) DownloadIdentityRules(gzWriter *misc.GZipWriter) (err error) {

	getFromTable := func(tableName string) (err error) {
		var exists bool
		exists, err = sf.tableExists(tableName)
		if err != nil || !exists {
			return
		}

		sqlStatement := fmt.Sprintf(`SELECT count(*) FROM %s.%s`, sf.Namespace, tableName)
		var totalRows int64
		err = sf.Db.QueryRow(sqlStatement).Scan(&totalRows)
		if err != nil {
			return
		}

		// check if table in warehouse has anonymous_id and user_id and construct accordingly
		hasAnonymousID, err := sf.columnExists("ANONYMOUS_ID", tableName)
		if err != nil {
			return
		}
		hasUserID, err := sf.columnExists("USER_ID", tableName)
		if err != nil {
			return
		}

		var toSelectFields string
		if hasAnonymousID && hasUserID {
			toSelectFields = "ANONYMOUS_ID, USER_ID"
		} else if hasAnonymousID {
			toSelectFields = "ANONYMOUS_ID, NULL AS USER_ID"
		} else if hasUserID {
			toSelectFields = "NULL AS ANONYMOUS_ID, USER_ID"
		} else {
			logger.Infof("SF: ANONYMOUS_ID, USER_ID columns not present in table: %s", tableName)
			return nil
		}

		batchSize := int64(10000)
		var offset int64
		for {
			// TODO: Handle case for missing anonymous_id, user_id columns
			sqlStatement = fmt.Sprintf(`SELECT DISTINCT %s FROM %s.%s LIMIT %d OFFSET %d`, toSelectFields, sf.Namespace, tableName, batchSize, offset)
			logger.Infof("SF: Downloading distinct combinations of anonymous_id, user_id: %s", sqlStatement)
			var rows *sql.Rows
			rows, err = sf.Db.Query(sqlStatement)
			if err != nil {
				return
			}

			for rows.Next() {
				var buff bytes.Buffer
				csvWriter := csv.NewWriter(&buff)
				var csvRow []string

				var anonymousID, userID sql.NullString
				err = rows.Scan(&anonymousID, &userID)
				if err != nil {
					return
				}
				csvRow = append(csvRow, "anonymous_id", anonymousID.String, "user_id", userID.String)
				csvWriter.Write(csvRow)
				csvWriter.Flush()
				gzWriter.WriteGZ(buff.String())
			}

			offset += batchSize
			if offset >= totalRows {
				break
			}
		}
		return
	}

	tables := []string{"TRACKS", "PAGES", "SCREENS", "IDENTIFIES", "ALIASES"}
	for _, table := range tables {
		err = getFromTable(table)
		if err != nil {
			return
		}
	}
	return nil
}

func (sf *HandleT) PreLoadIdentityTables() (err error) {
	// idr := identity.HandleT{
	// 	Warehouse:        sf.Warehouse,
	// 	DbHandle:         sf.DbHandle,
	// 	Upload:           sf.Upload,
	// 	WarehouseManager: sf,
	// }

	// check if identity table uploads have location field
	// var generated bool
	// if generated, err = sf.areIdentityTablesLoadFilesGenerated(); !generated {
	// 	err = idr.Resolve(true)
	// 	if err != nil {
	// 		logger.Errorf(`SF: ID Resolution operation failed: %v`, err)
	// 		return
	// 	}
	// }

	var generated bool
	if generated, err = sf.Uploader.AreIdentityTablesLoadFilesGenerated(); !generated {
		err = sf.Uploader.ResolveIdentities(true)
		if err != nil {
			logger.Errorf(`SF: ID Resolution operation failed: %v`, err)
			return
		}
	}

	if !sf.isTableExported(identityMergeRulesTable) {
		err = sf.loadMergeRulesTable()
		if err != nil {
			return
		}
	}

	if !sf.isTableExported(identityMappingsTable) {
		err = sf.loadMappingsTable()
		if err != nil {
			return
		}
	}
	return
}

func (sf *HandleT) CrashRecover(warehouse warehouseutils.WarehouseT) (err error) {
	return
}

func (sf *HandleT) IsEmpty(warehouse warehouseutils.WarehouseT) (empty bool, err error) {
	empty = true

	sf.Warehouse = warehouse
	sf.Namespace = warehouse.Namespace
	sf.Db, err = connect(sf.getConnectionCredentials(OptionalCredsT{}))
	if err != nil {
		return
	}
	defer sf.Db.Close()

	tables := []string{"TRACKS", "PAGES", "SCREENS", "IDENTIFIES", "ALIASES"}
	for _, tableName := range tables {
		var exists bool
		exists, err = sf.tableExists(tableName)
		if err != nil {
			return
		}
		if exists {
			sqlStatement := fmt.Sprintf(`SELECT COUNT(*) FROM %s.%s`, sf.Namespace, tableName)
			var count int64
			err = sf.Db.QueryRow(sqlStatement).Scan(&count)
			if err != nil {
				return
			}
			if count > 0 {
				empty = false
				return
			}
		} else {
			continue
		}
	}
	return
}

type OptionalCredsT struct {
	schemaName string
}

func (sf *HandleT) getConnectionCredentials(opts OptionalCredsT) SnowflakeCredentialsT {
	return SnowflakeCredentialsT{
		account:    warehouseutils.GetConfigValue(SFAccount, sf.Warehouse),
		whName:     warehouseutils.GetConfigValue(SFWarehouse, sf.Warehouse),
		dbName:     warehouseutils.GetConfigValue(SFDbName, sf.Warehouse),
		username:   warehouseutils.GetConfigValue(SFUserName, sf.Warehouse),
		password:   warehouseutils.GetConfigValue(SFPassword, sf.Warehouse),
		schemaName: opts.schemaName,
	}
}

// func (sf *HandleT) Process(config warehouseutils.ConfigT) (err error) {
// 	sf.DbHandle = config.DbHandle
// 	sf.Warehouse = config.Warehouse
// 	sf.Upload = config.Upload
// 	sf.CloudProvider = warehouseutils.SnowflakeCloudProvider(config.Warehouse.Destination.Config)
// 	sf.ObjectStorage = warehouseutils.ObjectStorageType("SNOWFLAKE", config.Warehouse.Destination.Config)

// 	currSchema, err := warehouseutils.GetCurrentSchema(sf.DbHandle, sf.Warehouse)
// 	if err != nil {
// 		panic(err)
// 	}
// 	sf.CurrentSchema = currSchema
// 	sf.Namespace = strings.ToUpper(sf.Upload.Namespace)

// 	sf.Db, err = connect(sf.getConnectionCredentials(OptionalCredsT{}))
// 	if err != nil {
// 		warehouseutils.SetUploadError(sf.Upload, err, warehouseutils.UpdatingSchemaFailedState, sf.DbHandle)
// 		return err
// 	}
// 	defer sf.Db.Close()

// 	err = sf.MigrateSchema()
// 	if err != nil {
// 		return
// 	}

// 	if warehouseutils.IDResolutionEnabled() && config.Stage == warehouseutils.PreLoadingIdentities {
// 		err = sf.PreLoadIdentityTables()
// 		if err != nil {
// 			uploadError := warehouseutils.SetUploadError(sf.Upload, err, warehouseutils.PreLoadIdentitiesFailed, sf.DbHandle)
// 			if uploadError != nil {
// 				panic(uploadError)
// 			}
// 		}
// 	} else {
// 		err = sf.Export()
// 	}
// 	return err
// }

func (sf *HandleT) Setup(warehouse warehouseutils.WarehouseT, uploader warehouseutils.UploaderI) (err error) {
	sf.Warehouse = warehouse
	sf.Namespace = warehouse.Namespace
	sf.CloudProvider = warehouseutils.SnowflakeCloudProvider(warehouse.Destination.Config)
	sf.ObjectStorage = warehouseutils.ObjectStorageType("SNOWFLAKE", warehouse.Destination.Config)
	sf.Uploader = uploader

	sf.Db, err = connect(sf.getConnectionCredentials(OptionalCredsT{}))
	return err
}

func (sf *HandleT) TestConnection(warehouse warehouseutils.WarehouseT) (err error) {
	sf.Warehouse = warehouse
	sf.Db, err = connect(sf.getConnectionCredentials(OptionalCredsT{}))
	if err != nil {
		return
	}
	defer sf.Db.Close()
	pingResultChannel := make(chan error, 1)
	rruntime.Go(func() {
		pingResultChannel <- sf.Db.Ping()
	})
	select {
	case err = <-pingResultChannel:
	case <-time.After(5 * time.Second):
		err = errors.New("connection testing timed out")
	}
	return
}

// FetchSchema queries snowflake and returns the schema assoiciated with provided namespace
func (sf *HandleT) FetchSchema(warehouse warehouseutils.WarehouseT) (schema warehouseutils.SchemaT, err error) {
	sf.Warehouse = warehouse
	sf.Namespace = warehouse.Namespace
	dbHandle, err := connect(sf.getConnectionCredentials(OptionalCredsT{}))
	if err != nil {
		return
	}
	defer dbHandle.Close()

	schema = make(warehouseutils.SchemaT)
	sqlStatement := fmt.Sprintf(`SELECT t.table_name, c.column_name, c.data_type
									FROM INFORMATION_SCHEMA.TABLES as t
									JOIN INFORMATION_SCHEMA.COLUMNS as c
									ON t.table_schema = c.table_schema and t.table_name = c.table_name
									WHERE t.table_schema = '%s'`, sf.Namespace)

	rows, err := dbHandle.Query(sqlStatement)
	if err != nil && err != sql.ErrNoRows {
		logger.Errorf("SF: Error in fetching schema from snowflake destination:%v, query: %v", sf.Warehouse.Destination.ID, sqlStatement)
		return
	}
	if err == sql.ErrNoRows {
		return schema, nil
	}
	defer rows.Close()
	for rows.Next() {
		var tName, cName, cType string
		err = rows.Scan(&tName, &cName, &cType)
		if err != nil {
			logger.Errorf("SF: Error in processing fetched schema from snowflake destination:%v", sf.Warehouse.Destination.ID)
			return
		}
		if _, ok := schema[tName]; !ok {
			schema[tName] = make(map[string]string)
		}
		if datatype, ok := dataTypesMapToRudder[cType]; ok {
			schema[tName][cName] = datatype
		}
	}
	return
}

func (sf *HandleT) Cleanup() {
	if sf.Db != nil {
		sf.Db.Close()
	}
}

func (sf *HandleT) LoadUserTables() map[string]error {
	return sf.loadUserTables()
}

func (sf *HandleT) LoadTable(tableName string) error {
	_, err := sf.loadTable(tableName, sf.Uploader.GetTableSchemaInUpload(tableName), nil, false)
	return err
}<|MERGE_RESOLUTION|>--- conflicted
+++ resolved
@@ -411,16 +411,7 @@
 	if len(sf.Uploader.GetTableSchemaInUpload(identifiesTable)) == 0 {
 		return
 	}
-<<<<<<< HEAD
 	errorMap = map[string]error{identifiesTable: nil}
-=======
-
-	if warehouseutils.HasLoadedUserTables(PROVIDER, sf.DbHandle, sf.Upload) {
-		logger.Infof("BQ: Skipping load for tables: identifies and users as they have been succesfully loaded earlier/ nothing to upload")
-		return
-	}
-
->>>>>>> a28fe453
 	logger.Infof("SF: Starting load for identifies and users tables\n")
 
 	resp, err := sf.loadTable(identifiesTable, sf.Uploader.GetTableSchemaInUpload(identifiesTable), nil, true)
@@ -430,23 +421,12 @@
 	}
 	defer resp.dbHandle.Close()
 
-<<<<<<< HEAD
 	if len(sf.Uploader.GetTableSchemaInUpload(usersTable)) == 0 {
 		return
 	}
 	errorMap[usersTable] = nil
 
 	userColMap := sf.Uploader.GetTableSchemaAfterUpload(usersTable)
-=======
-	if _, hasUserRecordsToUpload := sf.Upload.Schema[usersTable]; !hasUserRecordsToUpload {
-		return
-	}
-
-	logger.Infof("SF: Starting load for %s table", usersTable)
-	warehouseutils.SetTableUploadStatus(warehouseutils.ExecutingState, sf.Upload.ID, usersTable, sf.DbHandle)
-
-	userColMap := sf.CurrentSchema[usersTable]
->>>>>>> a28fe453
 	var userColNames, firstValProps []string
 	for colName := range userColMap {
 		if colName == "ID" {
@@ -511,7 +491,6 @@
 		logger.Errorf("SF: Error running MERGE for dedup: %v\n", err)
 		return
 	}
-	warehouseutils.SetTableUploadStatus(warehouseutils.ExportedDataState, sf.Upload.ID, usersTable, sf.DbHandle)
 	return
 }
 
@@ -520,18 +499,11 @@
 	errorMap = make(map[string]error)
 	var err error
 
-<<<<<<< HEAD
 	haveToUploadIdentifies := len(sf.Uploader.GetTableSchemaInUpload(identifiesTable)) > 0
 	haveToUploadAliases := len(sf.Uploader.GetTableSchemaInUpload(aliasTable)) > 0
 	haveToUploadMergeRules := len(sf.Uploader.GetTableSchemaInUpload(identityMergeRulesTable)) > 0
-	haveToUploadUsers := haveToUploadIdentifies || haveToUploadAliases
-=======
-	_, haveToUploadIdentifies := sf.Upload.Schema[identifiesTable]
-	_, haveToUploadAliases := sf.Upload.Schema[aliasTable]
-	_, haveToUploadMergeRules := sf.Upload.Schema[identityMergeRulesTable]
-	_, hasUserRecordsToUpload := sf.Upload.Schema[usersTable]
+	hasUserRecordsToUpload := len(sf.Uploader.GetTableSchemaInUpload(usersTable)) > 0
 	haveToUploadUsers := (haveToUploadIdentifies || haveToUploadAliases) && hasUserRecordsToUpload
->>>>>>> a28fe453
 
 	// if haveToUploadUsers and users is exported, return
 	if haveToUploadUsers && sf.isTableExported(usersTable) {
@@ -544,10 +516,7 @@
 		errorMap[identifiesTable] = nil
 		identifiesLoadResp, err = sf.loadTable(identifiesTable, sf.Uploader.GetTableSchemaInUpload(identifiesTable), nil, true)
 		if err != nil {
-<<<<<<< HEAD
 			errorMap[identifiesTable] = err
-=======
->>>>>>> a28fe453
 			return
 		}
 		if identifiesLoadResp.dbHandle != nil {
@@ -560,10 +529,7 @@
 		errorMap[aliasTable] = nil
 		aliasLoadResp, err = sf.loadTable(aliasTable, sf.Uploader.GetTableSchemaInUpload(aliasTable), identifiesLoadResp.dbHandle, true)
 		if err != nil {
-<<<<<<< HEAD
 			errorMap[aliasTable] = err
-=======
->>>>>>> a28fe453
 			return
 		}
 		if aliasLoadResp.dbHandle != nil {
