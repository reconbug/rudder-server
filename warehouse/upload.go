package warehouse

import (
	"context"
	"database/sql"
	"encoding/json"
	"errors"
	"fmt"
	"strconv"
	"strings"
	"sync"
	"time"

	"github.com/rudderlabs/rudder-server/warehouse/internal/service/loadfiles/downloader"

	"github.com/rudderlabs/rudder-server/warehouse/logfield"
	"github.com/samber/lo"

	"github.com/rudderlabs/rudder-server/services/alerta"

	schemarepository "github.com/rudderlabs/rudder-server/warehouse/integrations/datalake/schema-repository"

	"github.com/rudderlabs/rudder-server/warehouse/integrations/manager"

	"golang.org/x/exp/slices"

	"github.com/cenkalti/backoff/v4"
	"github.com/tidwall/gjson"

	"github.com/rudderlabs/rudder-server/config"
	"github.com/rudderlabs/rudder-server/jobsdb"
	"github.com/rudderlabs/rudder-server/rruntime"
	"github.com/rudderlabs/rudder-server/services/pgnotifier"
	"github.com/rudderlabs/rudder-server/services/stats"
	"github.com/rudderlabs/rudder-server/utils/misc"
	"github.com/rudderlabs/rudder-server/utils/timeutil"
	"github.com/rudderlabs/rudder-server/utils/types"
	"github.com/rudderlabs/rudder-server/warehouse/identity"
	"github.com/rudderlabs/rudder-server/warehouse/internal/loadfiles"
	"github.com/rudderlabs/rudder-server/warehouse/internal/model"
	"github.com/rudderlabs/rudder-server/warehouse/internal/repo"
	"github.com/rudderlabs/rudder-server/warehouse/internal/service"
	warehouseutils "github.com/rudderlabs/rudder-server/warehouse/utils"
	"github.com/rudderlabs/rudder-server/warehouse/validations"
)

const (
	GeneratingStagingFileFailedState = "generating_staging_file_failed"
	GeneratedStagingFileState        = "generated_staging_file"
	FetchingRemoteSchemaFailed       = "fetching_remote_schema_failed"
	InternalProcessingFailed         = "internal_processing_failed"
)

const (
	CloudSourceCategory          = "cloud"
	SingerProtocolSourceCategory = "singer-protocol"
)

var stateTransitions map[string]*uploadState

type uploadState struct {
	inProgress string
	failed     string
	completed  string
	nextState  *uploadState
}

type tableNameT string

type UploadJobFactory struct {
	dbHandle             *sql.DB
	destinationValidator validations.DestinationValidator
	loadFile             *loadfiles.LoadFileGenerator
	recovery             *service.Recovery
	pgNotifier           *pgnotifier.PGNotifier
	stats                stats.Stats
}

type UploadJob struct {
	dbHandle             *sql.DB
	destinationValidator validations.DestinationValidator
	loadfile             *loadfiles.LoadFileGenerator
	tableUploadsRepo     *repo.TableUploads
	recovery             *service.Recovery
	whManager            manager.Manager
	pgNotifier           *pgnotifier.PGNotifier
	schemaHandle         *SchemaHandle
	stats                stats.Stats
	LoadFileGenStartTime time.Time

<<<<<<< HEAD
	upload                    model.Upload
	warehouse                 warehouseutils.Warehouse
	stagingFiles              []*model.StagingFile
	stagingFileIDs            []int64
	schemaLock                sync.Mutex
	uploadLock                sync.Mutex
	hasAllTablesSkipped       bool
	tableUploadStatuses       []*TableUploadStatus
=======
	upload         model.Upload
	warehouse      warehouseutils.Warehouse
	stagingFiles   []*model.StagingFile
	stagingFileIDs []int64
	schemaLock     sync.Mutex
	uploadLock     sync.Mutex
	AlertSender    alerta.AlertSender
	Now            func() time.Time

	pendingTableUploads       []model.PendingTableUpload
	pendingTableUploadsRepo   pendingTableUploadsRepo
	pendingTableUploadsOnce   sync.Once
	pendingTableUploadsError  error
>>>>>>> d3320fa6
	RefreshPartitionBatchSize int
	RetryTimeWindow           time.Duration
	MinRetryAttempts          int

	ErrorHandler ErrorHandler
}

type UploadColumn struct {
	Column string
	Value  interface{}
}

type pendingTableUploadsRepo interface {
	PendingTableUploads(ctx context.Context, namespace string, uploadID int64, destID string) ([]model.PendingTableUpload, error)
}

const (
	UploadStatusField          = "status"
	UploadStartLoadFileIDField = "start_load_file_id"
	UploadEndLoadFileIDField   = "end_load_file_id"
	UploadUpdatedAtField       = "updated_at"
	UploadTimingsField         = "timings"
	UploadSchemaField          = "schema"
	MergedSchemaField          = "mergedschema"
	UploadLastExecAtField      = "last_exec_at"
	UploadInProgress           = "in_progress"
)

var (
	alwaysMarkExported                               = []string{warehouseutils.DiscardsTable}
	warehousesToAlwaysRegenerateAllLoadFilesOnResume = []string{warehouseutils.SNOWFLAKE, warehouseutils.BQ}
)

var (
	maxParallelLoads    map[string]int
	columnCountLimitMap map[string]int
)

func Init() {
	setMaxParallelLoads()
}

func init() {
	initializeStateMachine()
}

func setMaxParallelLoads() {
	maxParallelLoads = map[string]int{
		warehouseutils.BQ:             config.GetInt("Warehouse.bigquery.maxParallelLoads", 20),
		warehouseutils.RS:             config.GetInt("Warehouse.redshift.maxParallelLoads", 8),
		warehouseutils.POSTGRES:       config.GetInt("Warehouse.postgres.maxParallelLoads", 8),
		warehouseutils.MSSQL:          config.GetInt("Warehouse.mssql.maxParallelLoads", 8),
		warehouseutils.SNOWFLAKE:      config.GetInt("Warehouse.snowflake.maxParallelLoads", 8),
		warehouseutils.CLICKHOUSE:     config.GetInt("Warehouse.clickhouse.maxParallelLoads", 8),
		warehouseutils.DELTALAKE:      config.GetInt("Warehouse.deltalake.maxParallelLoads", 8),
		warehouseutils.S3_DATALAKE:    config.GetInt("Warehouse.s3_datalake.maxParallelLoads", 8),
		warehouseutils.GCS_DATALAKE:   config.GetInt("Warehouse.gcs_datalake.maxParallelLoads", 8),
		warehouseutils.AZURE_DATALAKE: config.GetInt("Warehouse.azure_datalake.maxParallelLoads", 8),
	}
	columnCountLimitMap = map[string]int{
		warehouseutils.AZURE_SYNAPSE: config.GetInt("Warehouse.azure_synapse.columnCountLimit", 1024),
		warehouseutils.BQ:            config.GetInt("Warehouse.bigquery.columnCountLimit", 10000),
		warehouseutils.CLICKHOUSE:    config.GetInt("Warehouse.clickhouse.columnCountLimit", 1000),
		warehouseutils.MSSQL:         config.GetInt("Warehouse.mssql.columnCountLimit", 1024),
		warehouseutils.POSTGRES:      config.GetInt("Warehouse.postgres.columnCountLimit", 1600),
		warehouseutils.RS:            config.GetInt("Warehouse.redshift.columnCountLimit", 1600),
		warehouseutils.S3_DATALAKE:   config.GetInt("Warehouse.s3_datalake.columnCountLimit", 10000),
	}
}

func (f *UploadJobFactory) NewUploadJob(dto *model.UploadJob, whManager manager.Manager) *UploadJob {
	return &UploadJob{
		dbHandle:             f.dbHandle,
		loadfile:             f.loadFile,
		recovery:             f.recovery,
		pgNotifier:           f.pgNotifier,
		whManager:            whManager,
		destinationValidator: f.destinationValidator,
		stats:                f.stats,
		tableUploadsRepo:     repo.NewTableUploads(f.dbHandle),

		upload:         dto.Upload,
		warehouse:      dto.Warehouse,
		stagingFiles:   dto.StagingFiles,
		stagingFileIDs: repo.StagingFileIDs(dto.StagingFiles),

<<<<<<< HEAD
		hasAllTablesSkipped: false,
		tableUploadStatuses: []*TableUploadStatus{},
=======
		pendingTableUploadsRepo: repo.NewUploads(f.dbHandle),
		pendingTableUploads:     []model.PendingTableUpload{},
>>>>>>> d3320fa6

		RefreshPartitionBatchSize: config.GetInt("Warehouse.refreshPartitionBatchSize", 100),
		RetryTimeWindow:           retryTimeWindow,
		MinRetryAttempts:          minRetryAttempts,

		AlertSender: alerta.NewClient(
			config.GetString("ALERTA_URL", "https://alerta.rudderstack.com/api/"),
		),
		Now: timeutil.Now,

		ErrorHandler: ErrorHandler{whManager},
	}
}

func (job *UploadJob) identifiesTableName() string {
	return warehouseutils.ToProviderCase(job.warehouse.Type, warehouseutils.IdentifiesTable)
}

func (job *UploadJob) usersTableName() string {
	return warehouseutils.ToProviderCase(job.warehouse.Type, warehouseutils.UsersTable)
}

func (job *UploadJob) identityMergeRulesTableName() string {
	return warehouseutils.ToProviderCase(job.warehouse.Type, warehouseutils.IdentityMergeRulesTable)
}

func (job *UploadJob) identityMappingsTableName() string {
	return warehouseutils.ToProviderCase(job.warehouse.Type, warehouseutils.IdentityMappingsTable)
}

func (job *UploadJob) trackLongRunningUpload() chan struct{} {
	ch := make(chan struct{}, 1)
	rruntime.GoForWarehouse(func() {
		select {
		case <-ch:
			// do nothing
		case <-time.After(longRunningUploadStatThresholdInMin):
			pkgLogger.Infof("[WH]: Registering stat for long running upload: %d, dest: %s", job.upload.ID, job.warehouse.Identifier)

			job.stats.NewTaggedStat(
				"warehouse.long_running_upload",
				stats.CountType,
				stats.Tags{
					"workspaceId": job.warehouse.WorkspaceID,
					"destID":      job.warehouse.Destination.ID,
				},
			).Count(1)
		}
	})
	return ch
}

func (job *UploadJob) generateUploadSchema(schemaHandle *SchemaHandle) error {
	schemaHandle.uploadSchema = schemaHandle.consolidateStagingFilesSchemaUsingWarehouseSchema()
	// set upload schema
	_ = job.setMergedSchema(schemaHandle.uploadSchema)
	err := job.setUploadSchema(schemaHandle.uploadSchema)
	return err
}

func (job *UploadJob) initTableUploads() error {
	schemaForUpload := job.upload.UploadSchema
	destType := job.warehouse.Type
	tables := make([]string, 0, len(schemaForUpload))
	for t := range schemaForUpload {
		tables = append(tables, t)
		// also track upload to rudder_identity_mappings if the upload has records for rudder_identity_merge_rules
		if misc.Contains(warehouseutils.IdentityEnabledWarehouses, destType) && t == warehouseutils.ToProviderCase(destType, warehouseutils.IdentityMergeRulesTable) {
			if _, ok := schemaForUpload[warehouseutils.ToProviderCase(destType, warehouseutils.IdentityMappingsTable)]; !ok {
				tables = append(tables, warehouseutils.ToProviderCase(destType, warehouseutils.IdentityMappingsTable))
			}
		}
	}

	return job.tableUploadsRepo.Insert(
		context.TODO(),
		job.upload.ID,
		tables,
	)
}

func (job *UploadJob) syncRemoteSchema() (schemaChanged bool, err error) {
	schemaHandle := SchemaHandle{
		warehouse:    job.warehouse,
		stagingFiles: job.stagingFiles,
		dbHandle:     job.dbHandle,
	}
	job.schemaHandle = &schemaHandle
	schemaHandle.localSchema = schemaHandle.getLocalSchema()
	schemaHandle.schemaInWarehouse, schemaHandle.unrecognizedSchemaInWarehouse, err = schemaHandle.fetchSchemaFromWarehouse(job.whManager)
	if err != nil {
		return false, err
	}

	schemaChanged = hasSchemaChanged(schemaHandle.localSchema, schemaHandle.schemaInWarehouse)
	if schemaChanged {
		pkgLogger.Infof("syncRemoteSchema: schema changed - updating local schema for %s", job.warehouse.Identifier)
		err = schemaHandle.updateLocalSchema(schemaHandle.schemaInWarehouse)
		if err != nil {
			return false, err
		}
		schemaHandle.localSchema = schemaHandle.schemaInWarehouse
	}

	return schemaChanged, nil
}

func (job *UploadJob) getTotalRowsInLoadFiles() int64 {
	var total sql.NullInt64

	sqlStatement := fmt.Sprintf(`
		WITH row_numbered_load_files as (
		  SELECT
			total_events,
			table_name,
			row_number() OVER (
			  PARTITION BY staging_file_id,
			  table_name
			  ORDER BY
				id DESC
			) AS row_number
		  FROM
			%[1]s
		  WHERE
			staging_file_id IN (%[2]v)
		)
		SELECT
		  SUM(total_events)
		FROM
		  row_numbered_load_files WHERE
		  row_number = 1
		  AND table_name != '%[3]s';
	`,
		warehouseutils.WarehouseLoadFilesTable,
		misc.IntArrayToString(job.stagingFileIDs, ","),
		warehouseutils.ToProviderCase(job.warehouse.Type, warehouseutils.DiscardsTable),
	)
	err := dbHandle.QueryRow(sqlStatement).Scan(&total)
	if err != nil {
		pkgLogger.Errorf(`Error in getTotalRowsInLoadFiles: %v`, err)
	}
	return total.Int64
}

func (job *UploadJob) matchRowsInStagingAndLoadFiles(ctx context.Context) error {
	rowsInStagingFiles, err := repo.NewStagingFiles(dbHandle).TotalEventsForUpload(ctx, job.upload)
	if err != nil {
		return fmt.Errorf("total rows: %w", err)
	}
	rowsInLoadFiles := job.getTotalRowsInLoadFiles()
	if (rowsInStagingFiles != rowsInLoadFiles) || rowsInStagingFiles == 0 || rowsInLoadFiles == 0 {
		pkgLogger.Errorf(`Error: Rows count mismatch between staging and load files for upload:%d. rowsInStagingFiles: %d, rowsInLoadFiles: %d`, job.upload.ID, rowsInStagingFiles, rowsInLoadFiles)
		job.guageStat("warehouse_staging_load_file_events_count_mismatched").Gauge(rowsInStagingFiles - rowsInLoadFiles)
	}
	return nil
}

func (job *UploadJob) run() (err error) {
	timerStat := job.timerStat("upload_time")
	start := job.Now()
	ch := job.trackLongRunningUpload()
	defer func() {
		_ = job.setUploadColumns(UploadColumnsOpts{Fields: []UploadColumn{{Column: UploadInProgress, Value: false}}})

		timerStat.Since(start)
		ch <- struct{}{}
	}()

	job.uploadLock.Lock()
	defer job.uploadLock.Unlock()
<<<<<<< HEAD
	_ = job.setUploadColumns(UploadColumnsOpts{Fields: []UploadColumn{{Column: UploadLastExecAtField, Value: timeutil.Now()}, {Column: UploadInProgress, Value: true}}})
=======
	_ = job.setUploadColumns(UploadColumnsOpts{Fields: []UploadColumnT{{Column: UploadLastExecAtField, Value: job.Now()}, {Column: UploadInProgress, Value: true}}})
>>>>>>> d3320fa6

	if len(job.stagingFiles) == 0 {
		err := fmt.Errorf("no staging files found")
		_, _ = job.setUploadError(err, InternalProcessingFailed)
		return err
	}

	whManager := job.whManager
	err = whManager.Setup(job.warehouse, job)
	if err != nil {
		_, _ = job.setUploadError(err, InternalProcessingFailed)
		return err
	}
	defer whManager.Cleanup()

	err = job.recovery.Recover(context.TODO(), whManager, job.warehouse)
	if err != nil {
		_, _ = job.setUploadError(err, InternalProcessingFailed)
		return err
	}

	hasSchemaChanged, err := job.syncRemoteSchema()
	if err != nil {
		_, _ = job.setUploadError(err, FetchingRemoteSchemaFailed)
		return err
	}
	if hasSchemaChanged {
		pkgLogger.Infof("[WH] Remote schema changed for Warehouse: %s", job.warehouse.Identifier)
	}
	schemaHandle := job.schemaHandle
	schemaHandle.uploadSchema = job.upload.UploadSchema

	userTables := []string{job.identifiesTableName(), job.usersTableName()}
	identityTables := []string{job.identityMergeRulesTableName(), job.identityMappingsTableName()}

	var (
		newStatus       string
		nextUploadState *uploadState
	)

	// do not set nextUploadState if hasSchemaChanged to make it start from 1st step again
	if !hasSchemaChanged {
		nextUploadState = getNextUploadState(job.upload.Status)
	}
	if nextUploadState == nil {
		nextUploadState = stateTransitions[model.GeneratedUploadSchema]
	}

	for {
		stateStartTime := job.Now()
		err = nil

		_ = job.setUploadStatus(UploadStatusOpts{Status: nextUploadState.inProgress})
		pkgLogger.Debugf("[WH] Upload: %d, Current state: %s", job.upload.ID, nextUploadState.inProgress)

		targetStatus := nextUploadState.completed

		switch targetStatus {
		case model.GeneratedUploadSchema:
			newStatus = nextUploadState.failed
			err = job.generateUploadSchema(schemaHandle)
			if err != nil {
				break
			}
			newStatus = nextUploadState.completed

		case model.CreatedTableUploads:
			newStatus = nextUploadState.failed
			err = job.initTableUploads()
			if err != nil {
				break
			}
			newStatus = nextUploadState.completed

		case model.GeneratedLoadFiles:
			newStatus = nextUploadState.failed
			// generate load files for all staging files(including succeeded) if hasSchemaChanged or if its snowflake(to have all load files in same folder in bucket) or set via toml/env
			generateAll := hasSchemaChanged || misc.Contains(warehousesToAlwaysRegenerateAllLoadFilesOnResume, job.warehouse.Type) || config.GetBool("Warehouse.alwaysRegenerateAllLoadFiles", true)
			var startLoadFileID, endLoadFileID int64
			if generateAll {
				startLoadFileID, endLoadFileID, err = job.loadfile.ForceCreateLoadFiles(context.TODO(), job.DTO())
			} else {
				startLoadFileID, endLoadFileID, err = job.loadfile.CreateLoadFiles(context.TODO(), job.DTO())
			}
			if err != nil {
				break
			}

			err = job.setLoadFileIDs(startLoadFileID, endLoadFileID)
			if err != nil {
				break
			}

			err = job.matchRowsInStagingAndLoadFiles(context.TODO())
			if err != nil {
				break
			}

			_ = job.recordLoadFileGenerationTimeStat(startLoadFileID, endLoadFileID)

			newStatus = nextUploadState.completed

		case model.UpdatedTableUploadsCounts:
			newStatus = nextUploadState.failed
			for tableName := range job.upload.UploadSchema {
				err = job.tableUploadsRepo.PopulateTotalEventsFromStagingFileIDs(
					context.TODO(),
					job.upload.ID,
					tableName,
					job.stagingFileIDs,
				)
				if err != nil {
					err = fmt.Errorf("populate table uploads total events from staging file: %w", err)
					break
				}
			}
			if err != nil {
				break
			}
			newStatus = nextUploadState.completed

		case model.CreatedRemoteSchema:
			newStatus = nextUploadState.failed
			if len(schemaHandle.schemaInWarehouse) == 0 {
				err = whManager.CreateSchema()
				if err != nil {
					break
				}
			}
			newStatus = nextUploadState.completed

		case model.ExportedData:
			newStatus = nextUploadState.failed

			var currentJobSucceededTables map[string]model.PendingTableUpload

			if _, currentJobSucceededTables, err = job.TablesToSkip(); err != nil {
				err = fmt.Errorf("tables to skip: %w", err)
				break
			}

			var (
				loadErrors        []error
				loadErrorLock     sync.Mutex
				loadFilesTableMap map[tableNameT]bool
			)

			loadFilesTableMap, err = job.getLoadFilesTableMap()
			if err != nil {
				err = fmt.Errorf("unable to get load files table map: %w", err)
				break
			}

			var wg sync.WaitGroup
			wg.Add(3)

			rruntime.GoForWarehouse(func() {
				var succeededUserTableCount int
				for _, userTable := range userTables {
					if _, ok := currentJobSucceededTables[userTable]; ok {
						succeededUserTableCount++
					}
				}
				if succeededUserTableCount >= len(userTables) {
					wg.Done()
					return
				}
				err = job.exportUserTables(loadFilesTableMap)
				if err != nil {
					loadErrorLock.Lock()
					loadErrors = append(loadErrors, err)
					loadErrorLock.Unlock()
				}
				wg.Done()
			})

			rruntime.GoForWarehouse(func() {
				var succeededIdentityTableCount int
				for _, identityTable := range identityTables {
					if _, ok := currentJobSucceededTables[identityTable]; ok {
						succeededIdentityTableCount++
					}
				}
				if succeededIdentityTableCount >= len(identityTables) {
					wg.Done()
					return
				}
				err = job.exportIdentities()
				if err != nil {
					loadErrorLock.Lock()
					loadErrors = append(loadErrors, err)
					loadErrorLock.Unlock()
				}
				wg.Done()
			})

			rruntime.GoForWarehouse(func() {
				specialTables := append(userTables, identityTables...)
				err = job.exportRegularTables(specialTables, loadFilesTableMap)
				if err != nil {
					loadErrorLock.Lock()
					loadErrors = append(loadErrors, err)
					loadErrorLock.Unlock()
				}
				wg.Done()
			})

			wg.Wait()

			if err := job.RefreshPartitions(job.upload.LoadFileStartID, job.upload.LoadFileEndID); err != nil {
				loadErrors = append(loadErrors, fmt.Errorf("refresh partitions: %w", err))
			}

			if len(loadErrors) > 0 {
				err = misc.ConcatErrors(loadErrors)
				break
			}
			job.generateUploadSuccessMetrics()

			newStatus = nextUploadState.completed

		default:
			// If unknown state, start again
			newStatus = model.Waiting
		}

		if err != nil {
			state, err := job.setUploadError(err, newStatus)
			if err == nil && state == model.Aborted {
				job.generateUploadAbortedMetrics()
			}
			break
		}

		pkgLogger.Debugf("[WH] Upload: %d, Next state: %s", job.upload.ID, newStatus)

		uploadStatusOpts := UploadStatusOpts{Status: newStatus}
		if newStatus == model.ExportedData {

			rowCount, _ := repo.NewStagingFiles(dbHandle).TotalEventsForUpload(context.TODO(), job.upload)

			reportingMetric := types.PUReportedMetric{
				ConnectionDetails: types.ConnectionDetails{
					SourceID:        job.upload.SourceID,
					DestinationID:   job.upload.DestinationID,
					SourceTaskRunID: job.upload.SourceTaskRunID,
					SourceJobID:     job.upload.SourceJobID,
					SourceJobRunID:  job.upload.SourceJobRunID,
				},
				PUDetails: types.PUDetails{
					InPU:       types.BATCH_ROUTER,
					PU:         types.WAREHOUSE,
					TerminalPU: true,
				},
				StatusDetail: &types.StatusDetail{
					Status:      jobsdb.Succeeded.State,
					StatusCode:  200,
					Count:       rowCount,
					SampleEvent: []byte("{}"),
				},
			}
			uploadStatusOpts.ReportingMetric = reportingMetric
		}
		_ = job.setUploadStatus(uploadStatusOpts)

		// record metric for time taken by the current state
		job.timerStat(nextUploadState.inProgress).SendTiming(time.Since(stateStartTime))

		if newStatus == model.ExportedData {
			break
		}

		nextUploadState = getNextUploadState(newStatus)
	}

	if newStatus != model.ExportedData {
		return fmt.Errorf("upload Job failed: %w", err)
	}

	return nil
}

func (job *UploadJob) exportUserTables(loadFilesTableMap map[tableNameT]bool) (err error) {
	uploadSchema := job.upload.UploadSchema
	if _, ok := uploadSchema[job.identifiesTableName()]; ok {

		loadTimeStat := job.timerStat("user_tables_load_time")
		defer loadTimeStat.RecordDuration()()
		var loadErrors []error
		loadErrors, err = job.loadUserTables(loadFilesTableMap)
		if err != nil {
			return
		}

		if len(loadErrors) > 0 {
			err = misc.ConcatErrors(loadErrors)
			return
		}
	}
	return
}

func (job *UploadJob) exportIdentities() (err error) {
	// Load Identities if enabled
	uploadSchema := job.upload.UploadSchema
	if warehouseutils.IDResolutionEnabled() && misc.Contains(warehouseutils.IdentityEnabledWarehouses, job.warehouse.Type) {
		if _, ok := uploadSchema[job.identityMergeRulesTableName()]; ok {
			loadTimeStat := job.timerStat("identity_tables_load_time")
			defer loadTimeStat.RecordDuration()()

			var loadErrors []error
			loadErrors, err = job.loadIdentityTables(false)
			if err != nil {
				return
			}

			if len(loadErrors) > 0 {
				err = misc.ConcatErrors(loadErrors)
				return
			}
		}
	}
	return
}

func (job *UploadJob) exportRegularTables(specialTables []string, loadFilesTableMap map[tableNameT]bool) (err error) {
	//[]string{job.identifiesTableName(), job.usersTableName(), job.identityMergeRulesTableName(), job.identityMappingsTableName()}
	// Export all other tables
	loadTimeStat := job.timerStat("other_tables_load_time")
	defer loadTimeStat.RecordDuration()()

	loadErrors := job.loadAllTablesExcept(specialTables, loadFilesTableMap)

	if len(loadErrors) > 0 {
		err = misc.ConcatErrors(loadErrors)
		return
	}

	return
}

<<<<<<< HEAD
func areAllTableSkipErrors(loadErrors []error) bool {
	res := true
	for _, lErr := range loadErrors {
		if _, ok := lErr.(*TableSkipError); !ok {
			res = false
			break
		}
	}
	return res
}

// TableUploadStatus captures the status of each table upload along with its parent upload_job's info like destination_id and namespace
type TableUploadStatus struct {
	uploadID      int64
	destinationID string
	namespace     string
	tableName     string
	status        string
	error         string
}

// TableUploadStatusInfo captures the status and error for [uploadID][tableName]
type TableUploadStatusInfo struct {
	status string
	error  string
}

// TableUploadIDInfo captures the uploadID and error for [uploadID][tableName]
type TableUploadIDInfo struct {
	uploadID int64
	error    string
}

func (job *UploadJob) fetchPendingUploadTableStatus() []*TableUploadStatus {
	if job.tableUploadStatuses != nil {
		return job.tableUploadStatuses
	}
	sqlStatement := fmt.Sprintf(`
		SELECT
		  UT.id,
		  UT.destination_id,
		  UT.namespace,
		  TU.table_name,
		  TU.status,
		  TU.error
		FROM
		  %[1]s UT
		  INNER JOIN %[2]s TU ON UT.id = TU.wh_upload_id
		WHERE
		  UT.id <= '%[3]d'
		  AND UT.destination_id = '%[4]s'
		  AND UT.namespace = '%[5]s'
		  AND UT.status != '%[6]s'
		  AND UT.status != '%[7]s'
		  AND TU.table_name in (
			SELECT
			  table_name
			FROM
			  %[2]s TU1
			WHERE
			  TU1.wh_upload_id = '%[3]d'
		  )
		ORDER BY
		  UT.id ASC;
`,
		warehouseutils.WarehouseUploadsTable,
		warehouseutils.WarehouseTableUploadsTable,
		job.upload.ID,
		job.upload.DestinationID,
		job.upload.Namespace,
		model.ExportedData,
		model.Aborted,
	)
	rows, err := job.dbHandle.Query(sqlStatement)
	if err != nil && err != sql.ErrNoRows {
		panic(err)
	}
	defer func() { _ = rows.Close() }()

	tableUploadStatuses := make([]*TableUploadStatus, 0)

	for rows.Next() {
		var tableUploadStatus TableUploadStatus
		err := rows.Scan(
			&tableUploadStatus.uploadID,
			&tableUploadStatus.destinationID,
			&tableUploadStatus.namespace,
			&tableUploadStatus.tableName,
			&tableUploadStatus.status,
			&tableUploadStatus.error,
		)
		if err != nil {
			panic(err)
		}
		tableUploadStatuses = append(tableUploadStatuses, &tableUploadStatus)
	}
	job.tableUploadStatuses = tableUploadStatuses
	return tableUploadStatuses
}

func getTableUploadStatusMap(tableUploadStatuses []*TableUploadStatus) map[int64]map[string]*TableUploadStatusInfo {
	tableUploadStatus := make(map[int64]map[string]*TableUploadStatusInfo)
	for _, tUploadStatus := range tableUploadStatuses {
		if _, ok := tableUploadStatus[tUploadStatus.uploadID]; !ok {
			tableUploadStatus[tUploadStatus.uploadID] = make(map[string]*TableUploadStatusInfo)
		}
		tableUploadStatus[tUploadStatus.uploadID][tUploadStatus.tableName] = &TableUploadStatusInfo{
			status: tUploadStatus.status,
			error:  tUploadStatus.error,
		}
	}
	return tableUploadStatus
}

func (job *UploadJob) getTablesToSkip() (map[string]*TableUploadIDInfo, map[string]bool) {
	tableUploadStatuses := job.fetchPendingUploadTableStatus()
	tableUploadStatus := getTableUploadStatusMap(tableUploadStatuses)
	previouslyFailedTableMap := make(map[string]*TableUploadIDInfo)
	currentlySucceededTableMap := make(map[string]bool)
	for uploadID, tableStatusMap := range tableUploadStatus {
		for tableName, tableStatus := range tableStatusMap {
			status := tableStatus.status
			if uploadID < job.upload.ID && (status == TableUploadExportingFailed ||
				status == UserTableUploadExportingFailed ||
				status == IdentityTableUploadExportingFailed) { // Previous upload and table upload failed
				previouslyFailedTableMap[tableName] = &TableUploadIDInfo{
					uploadID: uploadID,
					error:    tableStatus.error,
				}
			}
			if uploadID == job.upload.ID && status == TableUploadExported { // Current upload and table upload succeeded
				currentlySucceededTableMap[tableName] = true
			}
		}
	}
	return previouslyFailedTableMap, currentlySucceededTableMap
=======
func (job *UploadJobT) TablesToSkip() (map[string]model.PendingTableUpload, map[string]model.PendingTableUpload, error) {
	job.pendingTableUploadsOnce.Do(func() {
		job.pendingTableUploads, job.pendingTableUploadsError = job.pendingTableUploadsRepo.PendingTableUploads(
			context.TODO(),
			job.upload.Namespace,
			job.upload.ID,
			job.upload.DestinationID,
		)
	})

	if job.pendingTableUploadsError != nil {
		return nil, nil, fmt.Errorf("pending table uploads: %w", job.pendingTableUploadsError)
	}

	var (
		previouslyFailedTableMap   = make(map[string]model.PendingTableUpload)
		currentlySucceededTableMap = make(map[string]model.PendingTableUpload)
	)

	for _, pendingTableUpload := range job.pendingTableUploads {
		if pendingTableUpload.UploadID < job.upload.ID && pendingTableUpload.Status == model.TableUploadExportingFailed {
			previouslyFailedTableMap[pendingTableUpload.TableName] = pendingTableUpload
		}
		if pendingTableUpload.UploadID == job.upload.ID && pendingTableUpload.Status == model.TableUploadExported { // Current upload and table upload succeeded
			currentlySucceededTableMap[pendingTableUpload.TableName] = pendingTableUpload
		}
	}
	return previouslyFailedTableMap, currentlySucceededTableMap, nil
>>>>>>> d3320fa6
}

func (job *UploadJob) resolveIdentities(populateHistoricIdentities bool) (err error) {
	idr := identity.HandleT{
		Warehouse:          job.warehouse,
		DB:                 job.dbHandle,
		UploadID:           job.upload.ID,
		Uploader:           job,
		WarehouseManager:   job.whManager,
		LoadFileDownloader: downloader.NewDownloader(&job.warehouse, job, 8),
	}
	if populateHistoricIdentities {
		return idr.ResolveHistoricIdentities()
	}
	return idr.Resolve()
}

func (job *UploadJob) UpdateTableSchema(tName string, tableSchemaDiff warehouseutils.TableSchemaDiff) (err error) {
	pkgLogger.Infof(`[WH]: Starting schema update for table %s in namespace %s of destination %s:%s`, tName, job.warehouse.Namespace, job.warehouse.Type, job.warehouse.Destination.ID)

	if tableSchemaDiff.TableToBeCreated {
		err = job.whManager.CreateTable(tName, tableSchemaDiff.ColumnMap)
		if err != nil {
			pkgLogger.Errorf("Error creating table %s on namespace: %s, error: %v", tName, job.warehouse.Namespace, err)
			return err
		}
		job.counterStat("tables_added").Increment()
		return nil
	}

	if err = job.addColumnsToWarehouse(tName, tableSchemaDiff.ColumnMap); err != nil {
		return fmt.Errorf("adding columns to warehouse: %w", err)
	}

	if err = job.alterColumnsToWarehouse(tName, tableSchemaDiff.AlteredColumnMap); err != nil {
		return fmt.Errorf("altering columns to warehouse: %w", err)
	}

	return nil
}

func (job *UploadJob) alterColumnsToWarehouse(tName string, columnsMap warehouseutils.TableSchema) error {
	var responseToAlerta []model.AlterTableResponse
	var errs []error

	for columnName, columnType := range columnsMap {
		res, err := job.whManager.AlterColumn(tName, columnName, columnType)
		if err != nil {
			errs = append(errs, err)
			continue
		}

		if res.IsDependent {
			responseToAlerta = append(responseToAlerta, res)
			continue
		}

		pkgLogger.Infof(`
			[WH]: Altered column %s of type %s in table %s in namespace %s of destination %s:%s
		`,
			columnName,
			columnType,
			tName,
			job.warehouse.Namespace,
			job.warehouse.Type,
			job.warehouse.Destination.ID,
		)
	}

	if len(responseToAlerta) > 0 {
		queries := make([]string, len(responseToAlerta))
		for i, res := range responseToAlerta {
			queries[i] = res.Query
		}

		query := strings.Join(queries, "\n")
		pkgLogger.Infof("altering dependent columns: %s", query)

		err := job.AlertSender.SendAlert(context.TODO(), "warehouse-column-changes",
			alerta.SendAlertOpts{
				Severity:    alerta.SeverityCritical,
				Priority:    alerta.PriorityP1,
				Environment: alerta.PROXYMODE,
				Tags: alerta.Tags{
					"destID":      job.upload.DestinationID,
					"destType":    job.upload.DestinationType,
					"workspaceID": job.upload.WorkspaceID,
					"query":       query,
				},
			},
		)
		if err != nil {
			errs = append(errs, err)
		}
	}

	if len(errs) > 0 {
		return misc.ConcatErrors(errs)
	}

	return nil
}

func (job *UploadJob) addColumnsToWarehouse(tName string, columnsMap warehouseutils.TableSchema) (err error) {
	pkgLogger.Infof(`[WH]: Adding columns for table %s in namespace %s of destination %s:%s`, tName, job.warehouse.Namespace, job.warehouse.Type, job.warehouse.Destination.ID)

	destType := job.upload.DestinationType
	columnsBatchSize := config.GetInt(fmt.Sprintf("Warehouse.%s.columnsBatchSize", warehouseutils.WHDestNameMap[destType]), 100)

	var columnsToAdd []warehouseutils.ColumnInfo
	for columnName, columnType := range columnsMap {
		// columns present in unrecognized schema should be skipped
		if unrecognizedSchema, ok := job.schemaHandle.unrecognizedSchemaInWarehouse[tName]; ok {
			if _, ok := unrecognizedSchema[columnName]; ok {
				continue
			}
		}

		columnsToAdd = append(columnsToAdd, warehouseutils.ColumnInfo{Name: columnName, Type: columnType})
	}

	chunks := lo.Chunk(columnsToAdd, columnsBatchSize)
	for _, chunk := range chunks {
		err = job.whManager.AddColumns(tName, chunk)
		if err != nil {
			err = fmt.Errorf("failed to add columns for table %s in namespace %s of destination %s:%s with error: %w", tName, job.warehouse.Namespace, job.warehouse.Type, job.warehouse.Destination.ID, err)
			break
		}

		job.counterStat("columns_added").Count(len(chunk))
	}
	return err
}

<<<<<<< HEAD
// TableSkipError is a custom error type to capture if a table load is skipped because of a previously failed table load
type TableSkipError struct {
	tableName        string
	previousJobID    int64
	previousJobError string
}

func (tse *TableSkipError) Error() string {
	return fmt.Sprintf("Skipping %s table because it previously failed to load in an earlier job: %d with error: %s", tse.tableName, tse.previousJobID, tse.previousJobError)
}

func (job *UploadJob) loadAllTablesExcept(skipLoadForTables []string, loadFilesTableMap map[tableNameT]bool) []error {
=======
func (job *UploadJobT) loadAllTablesExcept(skipLoadForTables []string, loadFilesTableMap map[tableNameT]bool) []error {
>>>>>>> d3320fa6
	uploadSchema := job.upload.UploadSchema
	var parallelLoads int
	var ok bool
	if parallelLoads, ok = maxParallelLoads[job.warehouse.Type]; !ok {
		parallelLoads = 1
	}

	configKey := fmt.Sprintf("Warehouse.%s.maxParallelLoadsWorkspaceIDs", warehouseutils.WHDestNameMap[job.upload.DestinationType])
	if k, ok := config.GetStringMap(configKey, nil)[job.warehouse.WorkspaceID]; ok {
		if load, ok := k.(float64); ok {
			parallelLoads = int(load)
		}
	}

	pkgLogger.Infof(`[WH]: Running %d parallel loads in namespace %s of destination %s:%s`, parallelLoads, job.warehouse.Namespace, job.warehouse.Type, job.warehouse.Destination.ID)

	var loadErrors []error
	var loadErrorLock sync.Mutex

	var wg sync.WaitGroup
	wg.Add(len(uploadSchema))

	var alteredSchemaInAtLeastOneTable bool
	loadChan := make(chan struct{}, parallelLoads)

	var (
		err                       error
		previouslyFailedTables    map[string]model.PendingTableUpload
		currentJobSucceededTables map[string]model.PendingTableUpload
	)
	if previouslyFailedTables, currentJobSucceededTables, err = job.TablesToSkip(); err != nil {
		return []error{fmt.Errorf("tables to skip: %w", err)}
	}

	for tableName := range uploadSchema {
		if misc.Contains(skipLoadForTables, tableName) {
			wg.Done()
			continue
		}
		if _, ok := currentJobSucceededTables[tableName]; ok {
			wg.Done()
			continue
		}
		if prevJobStatus, ok := previouslyFailedTables[tableName]; ok {
			skipError := fmt.Errorf("skipping table %s because it previously failed to load in an earlier job: %d with error: %s", tableName, prevJobStatus.UploadID, prevJobStatus.Error)
			loadErrors = append(loadErrors, skipError)
			wg.Done()
			continue
		}
		hasLoadFiles := loadFilesTableMap[tableNameT(tableName)]
		if !hasLoadFiles {
			wg.Done()
			if misc.Contains(alwaysMarkExported, strings.ToLower(tableName)) {
				status := model.TableUploadExported
				_ = job.tableUploadsRepo.Set(context.TODO(), job.upload.ID, tableName, repo.TableUploadSetOptions{
					Status: &status,
				})
			}
			continue
		}
		tName := tableName
		loadChan <- struct{}{}
		rruntime.GoForWarehouse(func() {
			alteredSchema, err := job.loadTable(tName)
			if alteredSchema {
				alteredSchemaInAtLeastOneTable = true
			}

			if err != nil {
				loadErrorLock.Lock()
				loadErrors = append(loadErrors, err)
				loadErrorLock.Unlock()
			}
			wg.Done()
			<-loadChan
		})
	}
	wg.Wait()

	if alteredSchemaInAtLeastOneTable {
		pkgLogger.Infof("loadAllTablesExcept: schema changed - updating local schema for %s", job.warehouse.Identifier)
		_ = job.schemaHandle.updateLocalSchema(job.schemaHandle.schemaInWarehouse)
	}

	return loadErrors
}

func (job *UploadJob) updateSchema(tName string) (alteredSchema bool, err error) {
	tableSchemaDiff := getTableSchemaDiff(tName, job.schemaHandle.schemaInWarehouse, job.upload.UploadSchema)
	if tableSchemaDiff.Exists {
		err = job.UpdateTableSchema(tName, tableSchemaDiff)
		if err != nil {
			return
		}

		job.setUpdatedTableSchema(tName, tableSchemaDiff.UpdatedSchema)
		alteredSchema = true
	}
	return
}

func (job *UploadJob) getTotalCount(tName string) (int64, error) {
	var (
		total    int64
		countErr error
	)

	operation := func() error {
		ctx, cancel := context.WithTimeout(context.TODO(), tableCountQueryTimeout)
		defer cancel()

		total, countErr = job.whManager.GetTotalCountInTable(ctx, tName)
		return countErr
	}

	expBackoff := backoff.NewExponentialBackOff()
	expBackoff.InitialInterval = 5 * time.Second
	expBackoff.RandomizationFactor = 0
	expBackoff.Reset()

	backoffWithMaxRetry := backoff.WithMaxRetries(expBackoff, 5)
	err := backoff.Retry(operation, backoffWithMaxRetry)
	return total, err
}

<<<<<<< HEAD
func (job *UploadJob) loadTable(tName string) (alteredSchema bool, err error) {
	tableUpload := NewTableUpload(job.upload.ID, tName)
	alteredSchema, err = job.updateSchema(tName)
=======
func (job *UploadJobT) loadTable(tName string) (bool, error) {
	alteredSchema, err := job.updateSchema(tName)
>>>>>>> d3320fa6
	if err != nil {
		status := model.TableUploadUpdatingSchemaFailed
		_ = job.tableUploadsRepo.Set(context.TODO(), job.upload.ID, tName, repo.TableUploadSetOptions{
			Status: &status,
		})
		return alteredSchema, fmt.Errorf("update schema: %w", err)
	}

	pkgLogger.Infow("stating load for table",
		logfield.UploadJobID, job.upload.ID,
		logfield.SourceID, job.warehouse.Source.ID,
		logfield.DestinationID, job.warehouse.Destination.ID,
		logfield.SourceType, job.warehouse.Source.SourceDefinition.Name,
		logfield.DestinationType, job.warehouse.Destination.DestinationDefinition.Name,
		logfield.WorkspaceID, job.warehouse.WorkspaceID,
		logfield.Namespace, job.warehouse.Namespace,
		logfield.TableName, tName,
	)

	status := model.TableUploadExecuting
	lastExecTime := job.Now()
	_ = job.tableUploadsRepo.Set(context.TODO(), job.upload.ID, tName, repo.TableUploadSetOptions{
		Status:       &status,
		LastExecTime: &lastExecTime,
	})

	generateTableLoadCountVerificationsMetrics := config.GetBool("Warehouse.generateTableLoadCountMetrics", true)

	disableGenerateMetricsWorkspaceIDs := config.GetStringSlice("Warehouse.disableGenerateTableLoadCountMetricsWorkspaceIDs", nil)
	if slices.Contains(disableGenerateMetricsWorkspaceIDs, job.upload.WorkspaceID) {
		generateTableLoadCountVerificationsMetrics = false
	}

	var totalBeforeLoad, totalAfterLoad int64
	if generateTableLoadCountVerificationsMetrics {
		var errTotalCount error
		totalBeforeLoad, errTotalCount = job.getTotalCount(tName)
		if errTotalCount != nil {
			pkgLogger.Warnw("total count in table before loading",
				logfield.SourceID, job.upload.SourceID,
				logfield.DestinationID, job.upload.DestinationID,
				logfield.DestinationType, job.upload.DestinationType,
				logfield.WorkspaceID, job.upload.WorkspaceID,
				logfield.Error, errTotalCount,
				logfield.TableName, tName,
			)
		}
	}

	err = job.whManager.LoadTable(tName)
	if err != nil {
		status := model.TableUploadExportingFailed
		_ = job.tableUploadsRepo.Set(context.TODO(), job.upload.ID, tName, repo.TableUploadSetOptions{
			Status: &status,
		})
		return alteredSchema, fmt.Errorf("load table: %w", err)
	}

	func() {
		if !generateTableLoadCountVerificationsMetrics {
			return
		}
		var errTotalCount error
		totalAfterLoad, errTotalCount = job.getTotalCount(tName)
		if errTotalCount != nil {
			pkgLogger.Warnw("total count in table after loading",
				logfield.SourceID, job.upload.SourceID,
				logfield.DestinationID, job.upload.DestinationID,
				logfield.DestinationType, job.upload.DestinationType,
				logfield.WorkspaceID, job.upload.WorkspaceID,
				logfield.Error, errTotalCount,
				logfield.TableName, tName,
			)
			return
		}
		tableUpload, errEventCount := job.tableUploadsRepo.GetByUploadIDAndTableName(context.TODO(), job.upload.ID, tName)
		if errEventCount != nil {
			return
		}

		// TODO : Perform the comparison here in the codebase
		job.guageStat(`pre_load_table_rows`, Tag{Name: "tableName", Value: strings.ToLower(tName)}).Gauge(int(totalBeforeLoad))
		job.guageStat(`post_load_table_rows_estimate`, Tag{Name: "tableName", Value: strings.ToLower(tName)}).Gauge(int(totalBeforeLoad + tableUpload.TotalEvents))
		job.guageStat(`post_load_table_rows`, Tag{Name: "tableName", Value: strings.ToLower(tName)}).Gauge(int(totalAfterLoad))
	}()

	status = model.TableUploadExported
	_ = job.tableUploadsRepo.Set(context.TODO(), job.upload.ID, tName, repo.TableUploadSetOptions{
		Status: &status,
	})
	tableUpload, queryErr := job.tableUploadsRepo.GetByUploadIDAndTableName(context.TODO(), job.upload.ID, tName)
	if queryErr == nil {
		job.recordTableLoad(tName, tableUpload.TotalEvents)
	}

	job.columnCountStat(tName)

	return alteredSchema, nil
}

// columnCountStat sent the column count for a table to statsd
// skip sending for S3_DATALAKE, GCS_DATALAKE, AZURE_DATALAKE
func (job *UploadJob) columnCountStat(tableName string) {
	var (
		columnCountLimit int
		ok               bool
	)

	switch job.warehouse.Type {
	case warehouseutils.S3_DATALAKE, warehouseutils.GCS_DATALAKE, warehouseutils.AZURE_DATALAKE:
		return
	}

	if columnCountLimit, ok = columnCountLimitMap[job.warehouse.Type]; !ok {
		return
	}

	tags := []Tag{
		{Name: "tableName", Value: strings.ToLower(tableName)},
	}
	currentColumnsCount := len(job.schemaHandle.schemaInWarehouse[tableName])

	job.counterStat(`warehouse_load_table_column_count`, tags...).Count(currentColumnsCount)
	job.counterStat(`warehouse_load_table_column_limit`, tags...).Count(columnCountLimit)
}

func (job *UploadJob) loadUserTables(loadFilesTableMap map[tableNameT]bool) ([]error, error) {
	var hasLoadFiles bool
	userTables := []string{job.identifiesTableName(), job.usersTableName()}

	var (
		err                       error
		previouslyFailedTables    map[string]model.PendingTableUpload
		currentJobSucceededTables map[string]model.PendingTableUpload
	)
	if previouslyFailedTables, currentJobSucceededTables, err = job.TablesToSkip(); err != nil {
		return []error{}, fmt.Errorf("tables to skip: %w", err)
	}

	for _, tName := range userTables {
		if prevJobStatus, ok := previouslyFailedTables[tName]; ok {
			skipError := fmt.Errorf("skipping table %s because it previously failed to load in an earlier job: %d with error: %s", tName, prevJobStatus.UploadID, prevJobStatus.Error)
			return []error{skipError}, nil
		}
	}
	for _, tName := range userTables {
		if _, ok := currentJobSucceededTables[tName]; ok {
			continue
		}
		hasLoadFiles = loadFilesTableMap[tableNameT(tName)]
		if hasLoadFiles {
			// There is at least one table to load
			break
		}
	}

	if !hasLoadFiles {
		return []error{}, nil
	}

	defer job.timerStat("user_tables_load_time").RecordDuration()()

	// Load all user tables
	status := model.TableUploadExecuting
	lastExecTime := job.Now()
	_ = job.tableUploadsRepo.Set(context.TODO(), job.upload.ID, job.identifiesTableName(), repo.TableUploadSetOptions{
		Status:       &status,
		LastExecTime: &lastExecTime,
	})

	alteredIdentitySchema, err := job.updateSchema(job.identifiesTableName())
	if err != nil {
		status := model.TableUploadUpdatingSchemaFailed
		errorsString := misc.QuoteLiteral(err.Error())
		_ = job.tableUploadsRepo.Set(context.TODO(), job.upload.ID, job.identifiesTableName(), repo.TableUploadSetOptions{
			Status: &status,
			Error:  &errorsString,
		})
		return job.processLoadTableResponse(map[string]error{job.identifiesTableName(): err})
	}
	var alteredUserSchema bool
	if _, ok := job.upload.UploadSchema[job.usersTableName()]; ok {
		status := model.TableUploadExecuting
		lastExecTime := job.Now()
		_ = job.tableUploadsRepo.Set(context.TODO(), job.upload.ID, job.usersTableName(), repo.TableUploadSetOptions{
			Status:       &status,
			LastExecTime: &lastExecTime,
		})
		alteredUserSchema, err = job.updateSchema(job.usersTableName())
		if err != nil {
			status = model.TableUploadUpdatingSchemaFailed
			errorsString := misc.QuoteLiteral(err.Error())
			_ = job.tableUploadsRepo.Set(context.TODO(), job.upload.ID, job.usersTableName(), repo.TableUploadSetOptions{
				Status: &status,
				Error:  &errorsString,
			})
			return job.processLoadTableResponse(map[string]error{job.usersTableName(): err})
		}
	}
	errorMap := job.whManager.LoadUserTables()

	if alteredIdentitySchema || alteredUserSchema {
		pkgLogger.Infof("loadUserTables: schema changed - updating local schema for %s", job.warehouse.Identifier)
		_ = job.schemaHandle.updateLocalSchema(job.schemaHandle.schemaInWarehouse)
	}
	return job.processLoadTableResponse(errorMap)
}

func (job *UploadJob) loadIdentityTables(populateHistoricIdentities bool) (loadErrors []error, tableUploadErr error) {
	pkgLogger.Infof(`[WH]: Starting load for identity tables in namespace %s of destination %s:%s`, job.warehouse.Namespace, job.warehouse.Type, job.warehouse.Destination.ID)
	identityTables := []string{job.identityMergeRulesTableName(), job.identityMappingsTableName()}

	var (
		err                       error
		previouslyFailedTables    map[string]model.PendingTableUpload
		currentJobSucceededTables map[string]model.PendingTableUpload
	)
	if previouslyFailedTables, currentJobSucceededTables, err = job.TablesToSkip(); err != nil {
		return []error{}, fmt.Errorf("tables to skip: %w", err)
	}

	for _, tableName := range identityTables {
		if prevJobStatus, ok := previouslyFailedTables[tableName]; ok {
			skipError := fmt.Errorf("skipping table %s because it previously failed to load in an earlier job: %d with error: %s", tableName, prevJobStatus.UploadID, prevJobStatus.Error)
			return []error{skipError}, nil
		}
	}

	errorMap := make(map[string]error)
	// var generated bool
	if generated, _ := job.areIdentityTablesLoadFilesGenerated(); !generated {
		err := job.resolveIdentities(populateHistoricIdentities)
		if err != nil {
			pkgLogger.Errorf(` ID Resolution operation failed: %v`, err)
			errorMap[job.identityMergeRulesTableName()] = err
			return job.processLoadTableResponse(errorMap)
		}
	}

	var alteredSchema bool
	for _, tableName := range identityTables {
		if _, loaded := currentJobSucceededTables[tableName]; loaded {
			continue
		}

		errorMap[tableName] = nil

		tableSchemaDiff := getTableSchemaDiff(tableName, job.schemaHandle.schemaInWarehouse, job.upload.UploadSchema)
		if tableSchemaDiff.Exists {
			err := job.UpdateTableSchema(tableName, tableSchemaDiff)
			if err != nil {
				status := model.TableUploadUpdatingSchemaFailed
				errorsString := misc.QuoteLiteral(err.Error())
				_ = job.tableUploadsRepo.Set(context.TODO(), job.upload.ID, tableName, repo.TableUploadSetOptions{
					Status: &status,
					Error:  &errorsString,
				})
				errorMap := map[string]error{tableName: err}
				return job.processLoadTableResponse(errorMap)
			}
			job.setUpdatedTableSchema(tableName, tableSchemaDiff.UpdatedSchema)

			status := model.TableUploadUpdatedSchema
			_ = job.tableUploadsRepo.Set(context.TODO(), job.upload.ID, tableName, repo.TableUploadSetOptions{
				Status: &status,
			})
			alteredSchema = true
		}

		status := model.TableUploadExecuting
		lastExecTime := job.Now()
		err = job.tableUploadsRepo.Set(context.TODO(), job.upload.ID, tableName, repo.TableUploadSetOptions{
			Status:       &status,
			LastExecTime: &lastExecTime,
		})
		if err != nil {
			errorMap[tableName] = err
			break
		}

		switch tableName {
		case job.identityMergeRulesTableName():
			err = job.whManager.LoadIdentityMergeRulesTable()
		case job.identityMappingsTableName():
			err = job.whManager.LoadIdentityMappingsTable()
		}

		if err != nil {
			errorMap[tableName] = err
			break
		}
	}

	if alteredSchema {
		pkgLogger.Infof("loadIdentityTables: schema changed - updating local schema for %s", job.warehouse.Identifier)
		_ = job.schemaHandle.updateLocalSchema(job.schemaHandle.schemaInWarehouse)
	}

	return job.processLoadTableResponse(errorMap)
}

func (job *UploadJob) setUpdatedTableSchema(tableName string, updatedSchema warehouseutils.TableSchema) {
	job.schemaLock.Lock()
	job.schemaHandle.schemaInWarehouse[tableName] = updatedSchema
	job.schemaLock.Unlock()
}

func (job *UploadJob) processLoadTableResponse(errorMap map[string]error) (errors []error, tableUploadErr error) {
	for tName, loadErr := range errorMap {
		// TODO: set last_exec_time
		if loadErr != nil {
			errors = append(errors, loadErr)
			errorsString := misc.QuoteLiteral(loadErr.Error())
			status := model.TableUploadExportingFailed
			tableUploadErr = job.tableUploadsRepo.Set(context.TODO(), job.upload.ID, tName, repo.TableUploadSetOptions{
				Status: &status,
				Error:  &errorsString,
			})
		} else {
			status := model.TableUploadExported
			tableUploadErr = job.tableUploadsRepo.Set(context.TODO(), job.upload.ID, tName, repo.TableUploadSetOptions{
				Status: &status,
			})
			if tableUploadErr == nil {
				// Since load is successful, we assume all events in load files are uploaded
				tableUpload, queryErr := job.tableUploadsRepo.GetByUploadIDAndTableName(context.TODO(), job.upload.ID, tName)
				if queryErr == nil {
					job.recordTableLoad(tName, tableUpload.TotalEvents)
				}
			}
		}

		if tableUploadErr != nil {
			break
		}

	}
	return errors, tableUploadErr
}

// getNewTimings appends current status with current time to timings column
// e.g. status: exported_data, timings: [{exporting_data: 2020-04-21 15:16:19.687716] -> [{exporting_data: 2020-04-21 15:16:19.687716, exported_data: 2020-04-21 15:26:34.344356}]
func (job *UploadJob) getNewTimings(status string) ([]byte, model.Timings) {
	timings, err := repo.NewUploads(job.dbHandle).UploadTimings(context.TODO(), job.upload.ID)
	if err != nil {
		pkgLogger.Error("error getting timing, scrapping them", err)
	}
	timing := map[string]time.Time{status: job.Now()}
	timings = append(timings, timing)
	marshalledTimings, err := json.Marshal(timings)
	if err != nil {
		panic(err)
	}
	return marshalledTimings, timings
}

func (job *UploadJob) getUploadFirstAttemptTime() (timing time.Time) {
	var firstTiming sql.NullString
	sqlStatement := fmt.Sprintf(`
		SELECT
		  timings -> 0 as firstTimingObj
		FROM
		  %s
		WHERE
		  id = %d;
`,
		warehouseutils.WarehouseUploadsTable,
		job.upload.ID,
	)
	err := job.dbHandle.QueryRow(sqlStatement).Scan(&firstTiming)
	if err != nil {
		return
	}
	_, timing = warehouseutils.TimingFromJSONString(firstTiming)
	return timing
}

type UploadStatusOpts struct {
	Status           string
	AdditionalFields []UploadColumn
	ReportingMetric  types.PUReportedMetric
}

func (job *UploadJob) setUploadStatus(statusOpts UploadStatusOpts) (err error) {
	pkgLogger.Debugf("[WH]: Setting status of %s for wh_upload:%v", statusOpts.Status, job.upload.ID)
	// TODO: fetch upload model instead of just timings
	marshalledTimings, timings := job.getNewTimings(statusOpts.Status)
	opts := []UploadColumn{
		{Column: UploadStatusField, Value: statusOpts.Status},
		{Column: UploadTimingsField, Value: marshalledTimings},
		{Column: UploadUpdatedAtField, Value: job.Now()},
	}

	job.upload.Status = statusOpts.Status
	job.upload.Timings = timings
	additionalFields := append(statusOpts.AdditionalFields, opts...)

	uploadColumnOpts := UploadColumnsOpts{Fields: additionalFields}

	if statusOpts.ReportingMetric != (types.PUReportedMetric{}) {
		txn, err := dbHandle.Begin()
		if err != nil {
			return err
		}
		uploadColumnOpts.Txn = txn
		err = job.setUploadColumns(uploadColumnOpts)
		if err != nil {
			return err
		}

		if config.GetBool("Reporting.enabled", types.DefaultReportingEnabled) {
			application.Features().Reporting.GetReportingInstance().Report([]*types.PUReportedMetric{&statusOpts.ReportingMetric}, txn)
		}
		err = txn.Commit()
		return err
	}
	return job.setUploadColumns(uploadColumnOpts)
}

// SetUploadSchema
func (job *UploadJob) setUploadSchema(consolidatedSchema warehouseutils.Schema) error {
	marshalledSchema, err := json.Marshal(consolidatedSchema)
	if err != nil {
		panic(err)
	}
	job.upload.UploadSchema = consolidatedSchema
	return job.setUploadColumns(UploadColumnsOpts{Fields: []UploadColumn{{Column: UploadSchemaField, Value: marshalledSchema}}})
}

func (job *UploadJob) setMergedSchema(mergedSchema warehouseutils.Schema) error {
	marshalledSchema, err := json.Marshal(mergedSchema)
	if err != nil {
		panic(err)
	}
	job.upload.MergedSchema = mergedSchema
	return job.setUploadColumns(UploadColumnsOpts{Fields: []UploadColumn{{Column: MergedSchemaField, Value: marshalledSchema}}})
}

// Set LoadFileIDs
func (job *UploadJob) setLoadFileIDs(startLoadFileID, endLoadFileID int64) error {
	if startLoadFileID > endLoadFileID {
		return fmt.Errorf("end id less than start id: %d > %d", startLoadFileID, endLoadFileID)
	}

	job.upload.LoadFileStartID = startLoadFileID
	job.upload.LoadFileEndID = endLoadFileID

	return job.setUploadColumns(UploadColumnsOpts{
		Fields: []UploadColumn{
			{Column: UploadStartLoadFileIDField, Value: startLoadFileID},
			{Column: UploadEndLoadFileIDField, Value: endLoadFileID},
		},
	})
}

type UploadColumnsOpts struct {
	Fields []UploadColumn
	Txn    *sql.Tx
}

// SetUploadColumns sets any column values passed as args in UploadColumn format for WarehouseUploadsTable
func (job *UploadJob) setUploadColumns(opts UploadColumnsOpts) (err error) {
	var columns string
	values := []interface{}{job.upload.ID}
	// setting values using syntax $n since Exec can correctly format time.Time strings
	for idx, f := range opts.Fields {
		// start with $2 as $1 is upload.ID
		columns += fmt.Sprintf(`%s=$%d`, f.Column, idx+2)
		if idx < len(opts.Fields)-1 {
			columns += ","
		}
		values = append(values, f.Value)
	}
	sqlStatement := fmt.Sprintf(`
		UPDATE
		  %s
		SET
		  %s
		WHERE
		  id = $1;
`,
		warehouseutils.WarehouseUploadsTable,
		columns,
	)
	if opts.Txn != nil {
		_, err = opts.Txn.Exec(sqlStatement, values...)
	} else {
		_, err = dbHandle.Exec(sqlStatement, values...)
	}

	return err
}

func (job *UploadJob) triggerUploadNow() (err error) {
	job.uploadLock.Lock()
	defer job.uploadLock.Unlock()
	newJobState := model.Waiting

	metadata := repo.ExtractUploadMetadata(job.upload)

	metadata.NextRetryTime = job.Now().Add(-time.Hour * 1)
	metadata.Retried = true
	metadata.Priority = 50

	metadataJSON, err := json.Marshal(metadata)
	if err != nil {
		return err
	}

	uploadColumns := []UploadColumn{
		{Column: "status", Value: newJobState},
		{Column: "metadata", Value: metadataJSON},
		{Column: "updated_at", Value: job.Now()},
	}

	txn, err := job.dbHandle.Begin()
	if err != nil {
		panic(err)
	}
	err = job.setUploadColumns(UploadColumnsOpts{Fields: uploadColumns, Txn: txn})
	if err != nil {
		panic(err)
	}
	err = txn.Commit()

	job.upload.Status = newJobState
	return err
}

// extractAndUpdateUploadErrorsByState extracts and augment errors in format
// { "internal_processing_failed": { "errors": ["account-locked", "account-locked"] }}
// from a particular upload.
func extractAndUpdateUploadErrorsByState(message json.RawMessage, state string, statusError error) (map[string]map[string]interface{}, error) {
	var uploadErrors map[string]map[string]interface{}
	err := json.Unmarshal(message, &uploadErrors)
	if err != nil {
		return nil, fmt.Errorf("unable to unmarshal error into upload errors: %v", err)
	}

	if uploadErrors == nil {
		uploadErrors = make(map[string]map[string]interface{})
	}

	if _, ok := uploadErrors[state]; !ok {
		uploadErrors[state] = make(map[string]interface{})
	}
	errorByState := uploadErrors[state]

	// increment attempts for errored stage
	if attempt, ok := errorByState["attempt"]; ok {
		errorByState["attempt"] = int(attempt.(float64)) + 1
	} else {
		errorByState["attempt"] = 1
	}

	// append errors for errored stage
	if errList, ok := errorByState["errors"]; ok {
		errorByState["errors"] = append(errList.([]interface{}), statusError.Error())
	} else {
		errorByState["errors"] = []string{statusError.Error()}
	}

	return uploadErrors, nil
}

<<<<<<< HEAD
// Aborted makes a check that if the state of the job
// should be aborted
func (job *UploadJob) Aborted(attempts int, startTime time.Time) bool {
=======
// Aborted returns true if the job has been aborted
func (job *UploadJobT) Aborted(attempts int, startTime time.Time) bool {
>>>>>>> d3320fa6
	// Defensive check to prevent garbage startTime
	if startTime.IsZero() {
		return false
	}

	return attempts > job.MinRetryAttempts && job.Now().Sub(startTime) > job.RetryTimeWindow
}

func (job *UploadJob) setUploadError(statusError error, state string) (string, error) {
	var (
		errorTags                  = job.ErrorHandler.MatchErrorMappings(statusError)
		destCredentialsValidations *bool
	)

	defer func() {
		pkgLogger.Warnw("upload error",
			logfield.UploadJobID, job.upload.ID,
			logfield.UploadStatus, state,
			logfield.SourceID, job.upload.SourceID,
			logfield.DestinationID, job.upload.DestinationID,
			logfield.DestinationType, job.upload.DestinationType,
			logfield.WorkspaceID, job.upload.WorkspaceID,
			logfield.Namespace, job.upload.Namespace,
			logfield.Error, statusError,
			logfield.UseRudderStorage, job.upload.UseRudderStorage,
			logfield.Priority, job.upload.Priority,
			logfield.Retried, job.upload.Retried,
			logfield.Attempt, job.upload.Attempts,
			logfield.LoadFileType, job.upload.LoadFileType,
			logfield.ErrorMapping, errorTags.Value,
			logfield.DestinationCredsValid, destCredentialsValidations,
		)
	}()

	job.counterStat(fmt.Sprintf("error_%s", state)).Count(1)
	upload := job.upload

	err := job.setUploadStatus(UploadStatusOpts{Status: state})
	if err != nil {
		return "", fmt.Errorf("unable to set upload's job: %d status: %w", job.upload.ID, err)
	}

	uploadErrors, err := extractAndUpdateUploadErrorsByState(job.upload.Error, state, statusError)
	if err != nil {
		return "", fmt.Errorf("unable to handle upload errors in job: %d by state: %s, err: %v",
			job.upload.ID,
			state,
			err)
	}

	// Reset the state as aborted if max retries
	// exceeded.
	uploadErrorAttempts := uploadErrors[state]["attempt"].(int)

	if job.Aborted(uploadErrorAttempts, job.getUploadFirstAttemptTime()) {
		state = model.Aborted
	}

	metadata := repo.ExtractUploadMetadata(job.upload)

	metadata.NextRetryTime = job.Now().Add(DurationBeforeNextAttempt(upload.Attempts + 1))
	metadataJSON, err := json.Marshal(metadata)
	if err != nil {
		metadataJSON = []byte("{}")
	}

	serializedErr, _ := json.Marshal(&uploadErrors)

	uploadColumns := []UploadColumn{
		{Column: "status", Value: state},
		{Column: "metadata", Value: metadataJSON},
		{Column: "error", Value: serializedErr},
		{Column: "updated_at", Value: job.Now()},
	}

	txn, err := job.dbHandle.Begin()
	if err != nil {
		return "", fmt.Errorf("unable to start transaction: %w", err)
	}

	err = job.setUploadColumns(UploadColumnsOpts{Fields: uploadColumns, Txn: txn})
	if err != nil {
		return "", fmt.Errorf("unable to change upload columns: %w", err)
	}

	inputCount, _ := repo.NewStagingFiles(dbHandle).TotalEventsForUpload(context.TODO(), upload)
	outputCount, _ := job.tableUploadsRepo.TotalExportedEvents(context.TODO(), job.upload.ID, []string{
		warehouseutils.ToProviderCase(job.warehouse.Type, warehouseutils.DiscardsTable),
	})
	failCount := inputCount - outputCount
	reportingStatus := jobsdb.Failed.State
	if state == model.Aborted {
		reportingStatus = jobsdb.Aborted.State
	}

	reportingMetrics := []*types.PUReportedMetric{{
		ConnectionDetails: types.ConnectionDetails{
			SourceID:        job.upload.SourceID,
			DestinationID:   job.upload.DestinationID,
			SourceTaskRunID: job.upload.SourceTaskRunID,
			SourceJobID:     job.upload.SourceJobID,
			SourceJobRunID:  job.upload.SourceJobRunID,
		},
		PUDetails: types.PUDetails{
			InPU:       types.BATCH_ROUTER,
			PU:         types.WAREHOUSE,
			TerminalPU: true,
		},
		StatusDetail: &types.StatusDetail{
			Status:         reportingStatus,
			StatusCode:     400, // TODO: Change this to error specific code
			Count:          failCount,
			SampleEvent:    []byte("{}"),
			SampleResponse: string(serializedErr),
		},
	}}
	if outputCount > 0 {
		reportingMetrics = append(reportingMetrics, &types.PUReportedMetric{
			ConnectionDetails: types.ConnectionDetails{
				SourceID:        job.upload.SourceID,
				DestinationID:   job.upload.DestinationID,
				SourceTaskRunID: job.upload.SourceTaskRunID,
				SourceJobID:     job.upload.SourceJobID,
				SourceJobRunID:  job.upload.SourceJobRunID,
			},
			PUDetails: types.PUDetails{
				InPU:       types.BATCH_ROUTER,
				PU:         types.WAREHOUSE,
				TerminalPU: true,
			},
			StatusDetail: &types.StatusDetail{
				Status:         jobsdb.Succeeded.State,
				StatusCode:     400, // TODO: Change this to error specific code
				Count:          failCount,
				SampleEvent:    []byte("{}"),
				SampleResponse: string(serializedErr),
			},
		})
	}
	if config.GetBool("Reporting.enabled", types.DefaultReportingEnabled) {
		application.Features().Reporting.GetReportingInstance().Report(reportingMetrics, txn)
	}
	err = txn.Commit()

	job.upload.Status = state
	job.upload.Error = serializedErr

	attempts := job.getAttemptNumber()
	job.counterStat("warehouse_failed_uploads", Tag{Name: "attempt_number", Value: strconv.Itoa(attempts)}).Count(1)

	// On aborted state, validate credentials to allow
	// us to differentiate between user caused abort vs platform issue.
	if state == model.Aborted {
		// base tag to be sent as stat

		tags := []Tag{{Name: "attempt_number", Value: strconv.Itoa(attempts)}}
		tags = append(tags, errorTags)

		valid, err := job.validateDestinationCredentials()
		if err == nil {
			tags = append(tags, Tag{Name: "destination_creds_valid", Value: strconv.FormatBool(valid)})
			destCredentialsValidations = &valid
		}

		job.counterStat("upload_aborted", tags...).Count(1)
	}

	return state, err
}

func (job *UploadJob) validateDestinationCredentials() (bool, error) {
	if job.destinationValidator == nil {
		return false, errors.New("failed to validate as destinationValidator is not set")
	}
	response := job.destinationValidator.Validate(&job.warehouse.Destination)
	return response.Success, nil
}

func (job *UploadJob) getAttemptNumber() int {
	uploadError := job.upload.Error
	var attempts int32
	if string(uploadError) == "" {
		return 0
	}

	gjson.Parse(string(uploadError)).ForEach(func(key, value gjson.Result) bool {
		attempts += int32(gjson.Get(value.String(), "attempt").Int())
		return true
	})
	return int(attempts)
}

func (job *UploadJob) getLoadFilesTableMap() (loadFilesMap map[tableNameT]bool, err error) {
	loadFilesMap = make(map[tableNameT]bool)

	sourceID := job.warehouse.Source.ID
	destID := job.warehouse.Destination.ID

	sqlStatement := fmt.Sprintf(`
		SELECT
		  distinct table_name
		FROM
		  %s
		WHERE
		  (
			source_id = $1
			AND destination_id = $2
			AND id >= $3
			AND id <= $4
		  );
`,
		warehouseutils.WarehouseLoadFilesTable,
	)
	sqlStatementArgs := []interface{}{
		sourceID,
		destID,
		job.upload.LoadFileStartID,
		job.upload.LoadFileEndID,
	}
	rows, err := dbHandle.Query(sqlStatement, sqlStatementArgs...)
	if err == sql.ErrNoRows {
		err = nil
		return
	}
	if err != nil && err != sql.ErrNoRows {
		err = fmt.Errorf("error occurred while executing distinct table name query for jobId: %d, sourceId: %s, destinationId: %s, err: %w", job.upload.ID, job.warehouse.Source.ID, job.warehouse.Destination.ID, err)
		return
	}
	defer func() { _ = rows.Close() }()

	for rows.Next() {
		var tableName string
		err = rows.Scan(&tableName)
		if err != nil {
			err = fmt.Errorf("error occurred while processing distinct table name query for jobId: %d, sourceId: %s, destinationId: %s, err: %w", job.upload.ID, job.warehouse.Source.ID, job.warehouse.Destination.ID, err)
			return
		}
		loadFilesMap[tableNameT(tableName)] = true
	}
	return
}

<<<<<<< HEAD
func (job *UploadJob) areIdentityTablesLoadFilesGenerated() (generated bool, err error) {
	var mergeRulesLocation sql.NullString
	sqlStatement := fmt.Sprintf(`
		SELECT
		  location
		FROM
		  %s
		WHERE
		  wh_upload_id = %d
		  AND table_name = '%s';
`,
		warehouseutils.WarehouseTableUploadsTable,
		job.upload.ID,
		warehouseutils.ToProviderCase(job.warehouse.Type, warehouseutils.IdentityMergeRulesTable),
=======
func (job *UploadJobT) areIdentityTablesLoadFilesGenerated() (bool, error) {
	var (
		mergeRulesTable = warehouseutils.ToProviderCase(job.warehouse.Type, warehouseutils.IdentityMergeRulesTable)
		mappingsTable   = warehouseutils.ToProviderCase(job.warehouse.Type, warehouseutils.IdentityMappingsTable)
>>>>>>> d3320fa6
	)

	if tu, err := job.tableUploadsRepo.GetByUploadIDAndTableName(context.TODO(), job.upload.ID, mergeRulesTable); err != nil && tu.Location == "" {
		return false, fmt.Errorf("merge rules location not found: %w", err)
	}
	if tu, err := job.tableUploadsRepo.GetByUploadIDAndTableName(context.TODO(), job.upload.ID, mappingsTable); err != nil && tu.Location == "" {
		return false, fmt.Errorf("mappings location not found: %w", err)
	}
	return true, nil
}

func (job *UploadJob) GetLoadFilesMetadata(options warehouseutils.GetLoadFilesOptions) (loadFiles []warehouseutils.LoadFile) {
	var tableFilterSQL string
	if options.Table != "" {
		tableFilterSQL = fmt.Sprintf(` AND table_name='%s'`, options.Table)
	}

	var limitSQL string
	if options.Limit != 0 {
		limitSQL = fmt.Sprintf(`LIMIT %d`, options.Limit)
	}

	sqlStatement := fmt.Sprintf(`
		WITH row_numbered_load_files as (
		  SELECT
			location,
			metadata,
			row_number() OVER (
			  PARTITION BY staging_file_id,
			  table_name
			  ORDER BY
				id DESC
			) AS row_number
		  FROM
			%[1]s
		  WHERE
			staging_file_id IN (%[2]v) %[3]s
		)
		SELECT
		  location,
		  metadata
		FROM
		  row_numbered_load_files
		WHERE
		  row_number = 1
		%[4]s;
`,
		warehouseutils.WarehouseLoadFilesTable,
		misc.IntArrayToString(job.stagingFileIDs, ","),
		tableFilterSQL,
		limitSQL,
	)

	pkgLogger.Debugf(`Fetching loadFileLocations: %v`, sqlStatement)
	rows, err := dbHandle.Query(sqlStatement)
	if err != nil {
		panic(fmt.Errorf("Query: %s\nfailed with Error : %w", sqlStatement, err))
	}
	defer func() { _ = rows.Close() }()

	for rows.Next() {
		var location string
		var metadata json.RawMessage
		err := rows.Scan(&location, &metadata)
		if err != nil {
			panic(fmt.Errorf("Failed to scan result from query: %s\nwith Error : %w", sqlStatement, err))
		}
		loadFiles = append(loadFiles, warehouseutils.LoadFile{
			Location: location,
			Metadata: metadata,
		})
	}
	return
}

func (job *UploadJob) GetSampleLoadFileLocation(tableName string) (location string, err error) {
	locations := job.GetLoadFilesMetadata(warehouseutils.GetLoadFilesOptions{Table: tableName, Limit: 1})
	if len(locations) == 0 {
		return "", fmt.Errorf(`no load file found for table:%s`, tableName)
	}
	return locations[0].Location, nil
}

func (job *UploadJob) GetSchemaInWarehouse() (schema warehouseutils.Schema) {
	if job.schemaHandle == nil {
		return
	}
	return job.schemaHandle.schemaInWarehouse
}

func (job *UploadJob) GetTableSchemaInWarehouse(tableName string) warehouseutils.TableSchema {
	return job.schemaHandle.schemaInWarehouse[tableName]
}

func (job *UploadJob) GetTableSchemaInUpload(tableName string) warehouseutils.TableSchema {
	return job.schemaHandle.uploadSchema[tableName]
}

<<<<<<< HEAD
func (job *UploadJob) GetSingleLoadFile(tableName string) (warehouseutils.LoadFile, error) {
	sqlStatement := fmt.Sprintf(`
		SELECT
		  location
		FROM
		  %s
		WHERE
		  wh_upload_id = %d
		  AND table_name = '%s';
`,
		warehouseutils.WarehouseTableUploadsTable,
		job.upload.ID,
		tableName,
	)
	pkgLogger.Infof("SF: Fetching load file location for %s: %s", tableName, sqlStatement)
	var location string
	err := job.dbHandle.QueryRow(sqlStatement).Scan(&location)
	return warehouseutils.LoadFile{Location: location}, err
=======
func (job *UploadJobT) GetSingleLoadFile(tableName string) (warehouseutils.LoadFileT, error) {
	var (
		tableUpload model.TableUpload
		err         error
	)

	if tableUpload, err = job.tableUploadsRepo.GetByUploadIDAndTableName(context.TODO(), job.upload.ID, tableName); err != nil {
		return warehouseutils.LoadFileT{}, fmt.Errorf("get single load file: %w", err)
	}

	return warehouseutils.LoadFileT{Location: tableUpload.Location}, err
>>>>>>> d3320fa6
}

func (job *UploadJob) ShouldOnDedupUseNewRecord() bool {
	category := job.warehouse.Source.SourceDefinition.Category
	return category == SingerProtocolSourceCategory || category == CloudSourceCategory
}

func (job *UploadJob) UseRudderStorage() bool {
	return job.upload.UseRudderStorage
}

func (job *UploadJob) GetLoadFileGenStartTIme() time.Time {
	if !job.LoadFileGenStartTime.IsZero() {
		return job.LoadFileGenStartTime
	}
	return model.GetLoadFileGenTime(job.upload.Timings)
}

func (job *UploadJob) GetLoadFileType() string {
	return job.upload.LoadFileType
}

func (job *UploadJob) GetFirstLastEvent() (time.Time, time.Time) {
	return job.upload.FirstEventAt, job.upload.LastEventAt
}

func (job *UploadJob) DTO() *model.UploadJob {
	return &model.UploadJob{
		Warehouse:    job.warehouse,
		Upload:       job.upload,
		StagingFiles: job.stagingFiles,
	}
}

/*
 * State Machine for upload job lifecycle
 */

func getNextUploadState(dbStatus string) *uploadState {
	for _, uploadState := range stateTransitions {
		if dbStatus == uploadState.inProgress || dbStatus == uploadState.failed {
			return uploadState
		}
		if dbStatus == uploadState.completed {
			return uploadState.nextState
		}
	}
	return nil
}

func getInProgressState(state string) string {
	uploadState, ok := stateTransitions[state]
	if !ok {
		panic(fmt.Errorf("invalid Upload state: %s", state))
	}
	return uploadState.inProgress
}

func initializeStateMachine() {
	stateTransitions = make(map[string]*uploadState)

	waitingState := &uploadState{
		completed: model.Waiting,
	}
	stateTransitions[model.Waiting] = waitingState

	generateUploadSchemaState := &uploadState{
		inProgress: "generating_upload_schema",
		failed:     "generating_upload_schema_failed",
		completed:  model.GeneratedUploadSchema,
	}
	stateTransitions[model.GeneratedUploadSchema] = generateUploadSchemaState

	createTableUploadsState := &uploadState{
		inProgress: "creating_table_uploads",
		failed:     "creating_table_uploads_failed",
		completed:  model.CreatedTableUploads,
	}
	stateTransitions[model.CreatedTableUploads] = createTableUploadsState

	generateLoadFilesState := &uploadState{
		inProgress: "generating_load_files",
		failed:     "generating_load_files_failed",
		completed:  model.GeneratedLoadFiles,
	}
	stateTransitions[model.GeneratedLoadFiles] = generateLoadFilesState

	updateTableUploadCountsState := &uploadState{
		inProgress: "updating_table_uploads_counts",
		failed:     "updating_table_uploads_counts_failed",
		completed:  model.UpdatedTableUploadsCounts,
	}
	stateTransitions[model.UpdatedTableUploadsCounts] = updateTableUploadCountsState

	createRemoteSchemaState := &uploadState{
		inProgress: "creating_remote_schema",
		failed:     "creating_remote_schema_failed",
		completed:  model.CreatedRemoteSchema,
	}
	stateTransitions[model.CreatedRemoteSchema] = createRemoteSchemaState

	exportDataState := &uploadState{
		inProgress: "exporting_data",
		failed:     "exporting_data_failed",
		completed:  model.ExportedData,
	}
	stateTransitions[model.ExportedData] = exportDataState

	abortState := &uploadState{
		completed: model.Aborted,
	}
	stateTransitions[model.Aborted] = abortState

	waitingState.nextState = generateUploadSchemaState
	generateUploadSchemaState.nextState = createTableUploadsState
	createTableUploadsState.nextState = generateLoadFilesState
	generateLoadFilesState.nextState = updateTableUploadCountsState
	updateTableUploadCountsState.nextState = createRemoteSchemaState
	createRemoteSchemaState.nextState = exportDataState
	exportDataState.nextState = nil
	abortState.nextState = nil
}

func (job *UploadJob) GetLocalSchema() warehouseutils.Schema {
	return job.schemaHandle.getLocalSchema()
}

func (job *UploadJob) UpdateLocalSchema(schema warehouseutils.Schema) error {
	return job.schemaHandle.updateLocalSchema(schema)
}

func (job *UploadJob) RefreshPartitions(loadFileStartID, loadFileEndID int64) error {
	if !slices.Contains(warehouseutils.TimeWindowDestinations, job.upload.DestinationType) {
		return nil
	}

	var (
		repository schemarepository.SchemaRepository
		err        error
	)

	if repository, err = schemarepository.NewSchemaRepository(job.warehouse, job); err != nil {
		return fmt.Errorf("create schema repository: %w", err)
	}

	// Refresh partitions if exists
	for tableName := range job.upload.UploadSchema {
		loadFiles := job.GetLoadFilesMetadata(warehouseutils.GetLoadFilesOptions{
			Table:   tableName,
			StartID: loadFileStartID,
			EndID:   loadFileEndID,
		})
		batches := schemarepository.LoadFileBatching(loadFiles, job.RefreshPartitionBatchSize)

		for _, batch := range batches {
			if err = repository.RefreshPartitions(tableName, batch); err != nil {
				return fmt.Errorf("refresh partitions: %w", err)
			}
		}
	}

	return nil
}<|MERGE_RESOLUTION|>--- conflicted
+++ resolved
@@ -88,16 +88,6 @@
 	stats                stats.Stats
 	LoadFileGenStartTime time.Time
 
-<<<<<<< HEAD
-	upload                    model.Upload
-	warehouse                 warehouseutils.Warehouse
-	stagingFiles              []*model.StagingFile
-	stagingFileIDs            []int64
-	schemaLock                sync.Mutex
-	uploadLock                sync.Mutex
-	hasAllTablesSkipped       bool
-	tableUploadStatuses       []*TableUploadStatus
-=======
 	upload         model.Upload
 	warehouse      warehouseutils.Warehouse
 	stagingFiles   []*model.StagingFile
@@ -111,7 +101,6 @@
 	pendingTableUploadsRepo   pendingTableUploadsRepo
 	pendingTableUploadsOnce   sync.Once
 	pendingTableUploadsError  error
->>>>>>> d3320fa6
 	RefreshPartitionBatchSize int
 	RetryTimeWindow           time.Duration
 	MinRetryAttempts          int
@@ -198,13 +187,8 @@
 		stagingFiles:   dto.StagingFiles,
 		stagingFileIDs: repo.StagingFileIDs(dto.StagingFiles),
 
-<<<<<<< HEAD
-		hasAllTablesSkipped: false,
-		tableUploadStatuses: []*TableUploadStatus{},
-=======
 		pendingTableUploadsRepo: repo.NewUploads(f.dbHandle),
 		pendingTableUploads:     []model.PendingTableUpload{},
->>>>>>> d3320fa6
 
 		RefreshPartitionBatchSize: config.GetInt("Warehouse.refreshPartitionBatchSize", 100),
 		RetryTimeWindow:           retryTimeWindow,
@@ -375,11 +359,7 @@
 
 	job.uploadLock.Lock()
 	defer job.uploadLock.Unlock()
-<<<<<<< HEAD
-	_ = job.setUploadColumns(UploadColumnsOpts{Fields: []UploadColumn{{Column: UploadLastExecAtField, Value: timeutil.Now()}, {Column: UploadInProgress, Value: true}}})
-=======
-	_ = job.setUploadColumns(UploadColumnsOpts{Fields: []UploadColumnT{{Column: UploadLastExecAtField, Value: job.Now()}, {Column: UploadInProgress, Value: true}}})
->>>>>>> d3320fa6
+	_ = job.setUploadColumns(UploadColumnsOpts{Fields: []UploadColumn{{Column: UploadLastExecAtField, Value: job.Now()}, {Column: UploadInProgress, Value: true}}})
 
 	if len(job.stagingFiles) == 0 {
 		err := fmt.Errorf("no staging files found")
@@ -721,145 +701,7 @@
 	return
 }
 
-<<<<<<< HEAD
-func areAllTableSkipErrors(loadErrors []error) bool {
-	res := true
-	for _, lErr := range loadErrors {
-		if _, ok := lErr.(*TableSkipError); !ok {
-			res = false
-			break
-		}
-	}
-	return res
-}
-
-// TableUploadStatus captures the status of each table upload along with its parent upload_job's info like destination_id and namespace
-type TableUploadStatus struct {
-	uploadID      int64
-	destinationID string
-	namespace     string
-	tableName     string
-	status        string
-	error         string
-}
-
-// TableUploadStatusInfo captures the status and error for [uploadID][tableName]
-type TableUploadStatusInfo struct {
-	status string
-	error  string
-}
-
-// TableUploadIDInfo captures the uploadID and error for [uploadID][tableName]
-type TableUploadIDInfo struct {
-	uploadID int64
-	error    string
-}
-
-func (job *UploadJob) fetchPendingUploadTableStatus() []*TableUploadStatus {
-	if job.tableUploadStatuses != nil {
-		return job.tableUploadStatuses
-	}
-	sqlStatement := fmt.Sprintf(`
-		SELECT
-		  UT.id,
-		  UT.destination_id,
-		  UT.namespace,
-		  TU.table_name,
-		  TU.status,
-		  TU.error
-		FROM
-		  %[1]s UT
-		  INNER JOIN %[2]s TU ON UT.id = TU.wh_upload_id
-		WHERE
-		  UT.id <= '%[3]d'
-		  AND UT.destination_id = '%[4]s'
-		  AND UT.namespace = '%[5]s'
-		  AND UT.status != '%[6]s'
-		  AND UT.status != '%[7]s'
-		  AND TU.table_name in (
-			SELECT
-			  table_name
-			FROM
-			  %[2]s TU1
-			WHERE
-			  TU1.wh_upload_id = '%[3]d'
-		  )
-		ORDER BY
-		  UT.id ASC;
-`,
-		warehouseutils.WarehouseUploadsTable,
-		warehouseutils.WarehouseTableUploadsTable,
-		job.upload.ID,
-		job.upload.DestinationID,
-		job.upload.Namespace,
-		model.ExportedData,
-		model.Aborted,
-	)
-	rows, err := job.dbHandle.Query(sqlStatement)
-	if err != nil && err != sql.ErrNoRows {
-		panic(err)
-	}
-	defer func() { _ = rows.Close() }()
-
-	tableUploadStatuses := make([]*TableUploadStatus, 0)
-
-	for rows.Next() {
-		var tableUploadStatus TableUploadStatus
-		err := rows.Scan(
-			&tableUploadStatus.uploadID,
-			&tableUploadStatus.destinationID,
-			&tableUploadStatus.namespace,
-			&tableUploadStatus.tableName,
-			&tableUploadStatus.status,
-			&tableUploadStatus.error,
-		)
-		if err != nil {
-			panic(err)
-		}
-		tableUploadStatuses = append(tableUploadStatuses, &tableUploadStatus)
-	}
-	job.tableUploadStatuses = tableUploadStatuses
-	return tableUploadStatuses
-}
-
-func getTableUploadStatusMap(tableUploadStatuses []*TableUploadStatus) map[int64]map[string]*TableUploadStatusInfo {
-	tableUploadStatus := make(map[int64]map[string]*TableUploadStatusInfo)
-	for _, tUploadStatus := range tableUploadStatuses {
-		if _, ok := tableUploadStatus[tUploadStatus.uploadID]; !ok {
-			tableUploadStatus[tUploadStatus.uploadID] = make(map[string]*TableUploadStatusInfo)
-		}
-		tableUploadStatus[tUploadStatus.uploadID][tUploadStatus.tableName] = &TableUploadStatusInfo{
-			status: tUploadStatus.status,
-			error:  tUploadStatus.error,
-		}
-	}
-	return tableUploadStatus
-}
-
-func (job *UploadJob) getTablesToSkip() (map[string]*TableUploadIDInfo, map[string]bool) {
-	tableUploadStatuses := job.fetchPendingUploadTableStatus()
-	tableUploadStatus := getTableUploadStatusMap(tableUploadStatuses)
-	previouslyFailedTableMap := make(map[string]*TableUploadIDInfo)
-	currentlySucceededTableMap := make(map[string]bool)
-	for uploadID, tableStatusMap := range tableUploadStatus {
-		for tableName, tableStatus := range tableStatusMap {
-			status := tableStatus.status
-			if uploadID < job.upload.ID && (status == TableUploadExportingFailed ||
-				status == UserTableUploadExportingFailed ||
-				status == IdentityTableUploadExportingFailed) { // Previous upload and table upload failed
-				previouslyFailedTableMap[tableName] = &TableUploadIDInfo{
-					uploadID: uploadID,
-					error:    tableStatus.error,
-				}
-			}
-			if uploadID == job.upload.ID && status == TableUploadExported { // Current upload and table upload succeeded
-				currentlySucceededTableMap[tableName] = true
-			}
-		}
-	}
-	return previouslyFailedTableMap, currentlySucceededTableMap
-=======
-func (job *UploadJobT) TablesToSkip() (map[string]model.PendingTableUpload, map[string]model.PendingTableUpload, error) {
+func (job *UploadJob) TablesToSkip() (map[string]model.PendingTableUpload, map[string]model.PendingTableUpload, error) {
 	job.pendingTableUploadsOnce.Do(func() {
 		job.pendingTableUploads, job.pendingTableUploadsError = job.pendingTableUploadsRepo.PendingTableUploads(
 			context.TODO(),
@@ -887,7 +729,6 @@
 		}
 	}
 	return previouslyFailedTableMap, currentlySucceededTableMap, nil
->>>>>>> d3320fa6
 }
 
 func (job *UploadJob) resolveIdentities(populateHistoricIdentities bool) (err error) {
@@ -1022,22 +863,7 @@
 	return err
 }
 
-<<<<<<< HEAD
-// TableSkipError is a custom error type to capture if a table load is skipped because of a previously failed table load
-type TableSkipError struct {
-	tableName        string
-	previousJobID    int64
-	previousJobError string
-}
-
-func (tse *TableSkipError) Error() string {
-	return fmt.Sprintf("Skipping %s table because it previously failed to load in an earlier job: %d with error: %s", tse.tableName, tse.previousJobID, tse.previousJobError)
-}
-
 func (job *UploadJob) loadAllTablesExcept(skipLoadForTables []string, loadFilesTableMap map[tableNameT]bool) []error {
-=======
-func (job *UploadJobT) loadAllTablesExcept(skipLoadForTables []string, loadFilesTableMap map[tableNameT]bool) []error {
->>>>>>> d3320fa6
 	uploadSchema := job.upload.UploadSchema
 	var parallelLoads int
 	var ok bool
@@ -1163,14 +989,8 @@
 	return total, err
 }
 
-<<<<<<< HEAD
-func (job *UploadJob) loadTable(tName string) (alteredSchema bool, err error) {
-	tableUpload := NewTableUpload(job.upload.ID, tName)
-	alteredSchema, err = job.updateSchema(tName)
-=======
-func (job *UploadJobT) loadTable(tName string) (bool, error) {
+func (job *UploadJob) loadTable(tName string) (bool, error) {
 	alteredSchema, err := job.updateSchema(tName)
->>>>>>> d3320fa6
 	if err != nil {
 		status := model.TableUploadUpdatingSchemaFailed
 		_ = job.tableUploadsRepo.Set(context.TODO(), job.upload.ID, tName, repo.TableUploadSetOptions{
@@ -1736,14 +1556,8 @@
 	return uploadErrors, nil
 }
 
-<<<<<<< HEAD
-// Aborted makes a check that if the state of the job
-// should be aborted
+// Aborted returns true if the job has been aborted
 func (job *UploadJob) Aborted(attempts int, startTime time.Time) bool {
-=======
-// Aborted returns true if the job has been aborted
-func (job *UploadJobT) Aborted(attempts int, startTime time.Time) bool {
->>>>>>> d3320fa6
 	// Defensive check to prevent garbage startTime
 	if startTime.IsZero() {
 		return false
@@ -1986,27 +1800,10 @@
 	return
 }
 
-<<<<<<< HEAD
-func (job *UploadJob) areIdentityTablesLoadFilesGenerated() (generated bool, err error) {
-	var mergeRulesLocation sql.NullString
-	sqlStatement := fmt.Sprintf(`
-		SELECT
-		  location
-		FROM
-		  %s
-		WHERE
-		  wh_upload_id = %d
-		  AND table_name = '%s';
-`,
-		warehouseutils.WarehouseTableUploadsTable,
-		job.upload.ID,
-		warehouseutils.ToProviderCase(job.warehouse.Type, warehouseutils.IdentityMergeRulesTable),
-=======
-func (job *UploadJobT) areIdentityTablesLoadFilesGenerated() (bool, error) {
+func (job *UploadJob) areIdentityTablesLoadFilesGenerated() (bool, error) {
 	var (
 		mergeRulesTable = warehouseutils.ToProviderCase(job.warehouse.Type, warehouseutils.IdentityMergeRulesTable)
 		mappingsTable   = warehouseutils.ToProviderCase(job.warehouse.Type, warehouseutils.IdentityMappingsTable)
->>>>>>> d3320fa6
 	)
 
 	if tu, err := job.tableUploadsRepo.GetByUploadIDAndTableName(context.TODO(), job.upload.ID, mergeRulesTable); err != nil && tu.Location == "" {
@@ -2105,38 +1902,17 @@
 	return job.schemaHandle.uploadSchema[tableName]
 }
 
-<<<<<<< HEAD
 func (job *UploadJob) GetSingleLoadFile(tableName string) (warehouseutils.LoadFile, error) {
-	sqlStatement := fmt.Sprintf(`
-		SELECT
-		  location
-		FROM
-		  %s
-		WHERE
-		  wh_upload_id = %d
-		  AND table_name = '%s';
-`,
-		warehouseutils.WarehouseTableUploadsTable,
-		job.upload.ID,
-		tableName,
-	)
-	pkgLogger.Infof("SF: Fetching load file location for %s: %s", tableName, sqlStatement)
-	var location string
-	err := job.dbHandle.QueryRow(sqlStatement).Scan(&location)
-	return warehouseutils.LoadFile{Location: location}, err
-=======
-func (job *UploadJobT) GetSingleLoadFile(tableName string) (warehouseutils.LoadFileT, error) {
 	var (
 		tableUpload model.TableUpload
 		err         error
 	)
 
 	if tableUpload, err = job.tableUploadsRepo.GetByUploadIDAndTableName(context.TODO(), job.upload.ID, tableName); err != nil {
-		return warehouseutils.LoadFileT{}, fmt.Errorf("get single load file: %w", err)
-	}
-
-	return warehouseutils.LoadFileT{Location: tableUpload.Location}, err
->>>>>>> d3320fa6
+		return warehouseutils.LoadFile{}, fmt.Errorf("get single load file: %w", err)
+	}
+
+	return warehouseutils.LoadFile{Location: tableUpload.Location}, err
 }
 
 func (job *UploadJob) ShouldOnDedupUseNewRecord() bool {
