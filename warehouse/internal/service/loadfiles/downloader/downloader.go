package downloader

import (
	"context"
	"fmt"
	"os"
	"path/filepath"
	"sync"
	"time"

	"github.com/rudderlabs/rudder-server/warehouse/internal/model"

	"github.com/rudderlabs/rudder-server/services/filemanager"
	"github.com/rudderlabs/rudder-server/utils/misc"
	"github.com/rudderlabs/rudder-server/warehouse/uploader"
	"github.com/rudderlabs/rudder-server/warehouse/utils"
	"golang.org/x/sync/errgroup"
)

type Downloader interface {
	Download(ctx context.Context, tableName string) ([]string, error)
}

type downloaderImpl struct {
<<<<<<< HEAD
	warehouse  *warehouseutils.Warehouse
	uploader   uploader.Uploader
=======
	warehouse  *model.Warehouse
	uploader   warehouseutils.Uploader
>>>>>>> 524a6226
	numWorkers int
}

func NewDownloader(
<<<<<<< HEAD
	warehouse *warehouseutils.Warehouse,
	uploader uploader.Uploader,
=======
	warehouse *model.Warehouse,
	uploader warehouseutils.Uploader,
>>>>>>> 524a6226
	numWorkers int,
) Downloader {
	return &downloaderImpl{
		warehouse:  warehouse,
		uploader:   uploader,
		numWorkers: numWorkers,
	}
}

func (l *downloaderImpl) Download(ctx context.Context, tableName string) ([]string, error) {
	var (
		fileNames     []string
		objectName    string
		err           error
		fileNamesLock sync.RWMutex
	)

	objects := l.uploader.GetLoadFilesMetadata(warehouseutils.GetLoadFilesOptions{Table: tableName})
	storageProvider := warehouseutils.ObjectStorageType(
		l.warehouse.Destination.DestinationDefinition.Name,
		l.warehouse.Destination.Config,
		l.uploader.UseRudderStorage(),
	)

	fileManager, err := filemanager.DefaultFileManagerFactory.New(&filemanager.SettingsT{
		Provider: storageProvider,
		Config: misc.GetObjectStorageConfig(misc.ObjectStorageOptsT{
			Provider:         storageProvider,
			Config:           l.warehouse.Destination.Config,
			UseRudderStorage: l.uploader.UseRudderStorage(),
			WorkspaceID:      l.warehouse.Destination.WorkspaceID,
		}),
	})
	if err != nil {
		return nil, fmt.Errorf("creating filemanager for destination: %w", err)
	}

	g, ctx := errgroup.WithContext(ctx)
	g.SetLimit(l.numWorkers)

	for _, object := range objects {
		object := object

		g.Go(func() error {
			if objectName, err = l.downloadSingleObject(ctx, fileManager, object); err != nil {
				return fmt.Errorf("downloading object: %w", err)
			}

			fileNamesLock.Lock()
			fileNames = append(fileNames, objectName)
			fileNamesLock.Unlock()
			return nil
		})
	}

	if err = g.Wait(); err != nil {
		return nil, fmt.Errorf("downloading batch: %w", err)
	}
	return fileNames, nil
}

func (l *downloaderImpl) downloadSingleObject(ctx context.Context, fileManager filemanager.FileManager, object warehouseutils.LoadFile) (string, error) {
	var (
		objectName string
		tmpDirPath string
		err        error
		objectFile *os.File
	)

	ObjectStorage := warehouseutils.ObjectStorageType(
		l.warehouse.Destination.DestinationDefinition.Name,
		l.warehouse.Destination.Config,
		l.uploader.UseRudderStorage(),
	)

	if objectName, err = warehouseutils.GetObjectName(object.Location, l.warehouse.Destination.Config, ObjectStorage); err != nil {
		return "", fmt.Errorf("object name for location: %s, %w", object.Location, err)
	}

	dirName := fmt.Sprintf(`/%s/`, misc.RudderWarehouseLoadUploadsTmp)
	if tmpDirPath, err = misc.CreateTMPDIR(); err != nil {
		return "", fmt.Errorf("creating tmp dir: %w", err)
	}

	ObjectPath := tmpDirPath + dirName + fmt.Sprintf(`%s_%s_%d/`, l.warehouse.Destination.DestinationDefinition.Name, l.warehouse.Destination.ID, time.Now().Unix()) + objectName
	if err = os.MkdirAll(filepath.Dir(ObjectPath), os.ModePerm); err != nil {
		return "", fmt.Errorf("making tmp dir: %w", err)
	}

	if objectFile, err = os.Create(ObjectPath); err != nil {
		return "", fmt.Errorf("creating file in tmp dir: %w", err)
	}

	if err = fileManager.Download(ctx, objectFile, objectName); err != nil {
		return "", fmt.Errorf("downloading file from object storage: %w", err)
	}

	if err = objectFile.Close(); err != nil {
		return "", fmt.Errorf("closing downloaded file in tmp directory: %w", err)
	}

	return objectFile.Name(), nil
}<|MERGE_RESOLUTION|>--- conflicted
+++ resolved
@@ -3,6 +3,7 @@
 import (
 	"context"
 	"fmt"
+	"github.com/rudderlabs/rudder-server/warehouse/integrations/uploader"
 	"os"
 	"path/filepath"
 	"sync"
@@ -12,7 +13,6 @@
 
 	"github.com/rudderlabs/rudder-server/services/filemanager"
 	"github.com/rudderlabs/rudder-server/utils/misc"
-	"github.com/rudderlabs/rudder-server/warehouse/uploader"
 	"github.com/rudderlabs/rudder-server/warehouse/utils"
 	"golang.org/x/sync/errgroup"
 )
@@ -22,24 +22,14 @@
 }
 
 type downloaderImpl struct {
-<<<<<<< HEAD
-	warehouse  *warehouseutils.Warehouse
+	warehouse  *model.Warehouse
 	uploader   uploader.Uploader
-=======
-	warehouse  *model.Warehouse
-	uploader   warehouseutils.Uploader
->>>>>>> 524a6226
 	numWorkers int
 }
 
 func NewDownloader(
-<<<<<<< HEAD
-	warehouse *warehouseutils.Warehouse,
+	warehouse *model.Warehouse,
 	uploader uploader.Uploader,
-=======
-	warehouse *model.Warehouse,
-	uploader warehouseutils.Uploader,
->>>>>>> 524a6226
 	numWorkers int,
 ) Downloader {
 	return &downloaderImpl{
