package redshift

import (
	"database/sql"
	"encoding/json"
	"fmt"
	"io/ioutil"
	"os"
	"path/filepath"
	"reflect"
	"sort"
	"strings"
	"time"

	"github.com/aws/aws-sdk-go/aws"
	"github.com/aws/aws-sdk-go/aws/credentials"
	"github.com/aws/aws-sdk-go/aws/session"
	"github.com/aws/aws-sdk-go/service/sts"

	"github.com/lib/pq"
	"github.com/rudderlabs/rudder-server/config"
	"github.com/rudderlabs/rudder-server/rruntime"
	"github.com/rudderlabs/rudder-server/services/filemanager"
	"github.com/rudderlabs/rudder-server/utils/logger"
	"github.com/rudderlabs/rudder-server/utils/misc"
	"github.com/rudderlabs/rudder-server/warehouse/client"
	warehouseutils "github.com/rudderlabs/rudder-server/warehouse/utils"
	uuid "github.com/satori/go.uuid"
)

var (
<<<<<<< HEAD
	stagingTablePrefix string
	setVarCharMax      bool
=======
	warehouseUploadsTable string
	stagingTablePrefix    string
	maxParallelLoads      int
	setVarCharMax         bool
	pkgLogger             logger.LoggerI
>>>>>>> 4bed44ba
)

type HandleT struct {
	Db        *sql.DB
	Namespace string
	Warehouse warehouseutils.WarehouseT
	Uploader  warehouseutils.UploaderI
}

// String constants for redshift destination config
const (
	AWSAccessKey        = "accessKey"
	AWSAccessKeyID      = "accessKeyID"
	AWSBucketNameConfig = "bucketName"
	RSHost              = "host"
	RSPort              = "port"
	RSDbName            = "database"
	RSUserName          = "user"
	RSPassword          = "password"
	rudderStringLength  = 512
)

const PROVIDER = "RS"

var dataTypesMap = map[string]string{
	"boolean":  "boolean encode runlength",
	"int":      "bigint",
	"bigint":   "bigint",
	"float":    "double precision",
	"string":   "varchar(512)",
	"text":     "varchar(max)",
	"datetime": "timestamp",
}

var dataTypesMapToRudder = map[string]string{
	"int":                         "int",
	"int2":                        "int",
	"int4":                        "int",
	"int8":                        "int",
	"bigint":                      "int",
	"float":                       "float",
	"float4":                      "float",
	"float8":                      "float",
	"numeric":                     "float",
	"double precision":            "float",
	"boolean":                     "boolean",
	"bool":                        "boolean",
	"text":                        "string",
	"character varying":           "string",
	"nchar":                       "string",
	"bpchar":                      "string",
	"character":                   "string",
	"nvarchar":                    "string",
	"string":                      "string",
	"date":                        "datetime",
	"timestamp without time zone": "datetime",
	"timestamp with time zone":    "datetime",
}

var primaryKeyMap = map[string]string{
	"users":                      "id",
	"identifies":                 "id",
	warehouseutils.DiscardsTable: "row_id",
}

var partitionKeyMap = map[string]string{
	"users":                      "id",
	"identifies":                 "id",
	warehouseutils.DiscardsTable: "row_id, column_name, table_name",
}

// getRSDataType gets datatype for rs which is mapped with rudderstack datatype
func getRSDataType(columnType string) string {
	return dataTypesMap[columnType]
}
func columnsWithDataTypes(columns map[string]string, prefix string) string {
	arr := []string{}
	for name, dataType := range columns {
		arr = append(arr, fmt.Sprintf(`"%s%s" %s`, prefix, name, getRSDataType(dataType)))
	}
	return strings.Join(arr[:], ",")
}

func (rs *HandleT) createTable(name string, columns map[string]string) (err error) {
	sortKeyField := "received_at"
	if _, ok := columns["received_at"]; !ok {
		sortKeyField = "uuid_ts"
		if _, ok = columns["uuid_ts"]; !ok {
			sortKeyField = "id"
		}
	}
	var distKeySql string
	if _, ok := columns["id"]; ok {
		distKeySql = `DISTSTYLE KEY DISTKEY("id")`
	}
	sqlStatement := fmt.Sprintf(`CREATE TABLE IF NOT EXISTS %s ( %v ) %s SORTKEY("%s") `, name, columnsWithDataTypes(columns, ""), distKeySql, sortKeyField)
	pkgLogger.Infof("Creating table in redshift for RS:%s : %v", rs.Warehouse.Destination.ID, sqlStatement)
	_, err = rs.Db.Exec(sqlStatement)
	return
}

func (rs *HandleT) tableExists(tableName string) (exists bool, err error) {
	sqlStatement := fmt.Sprintf(`SELECT EXISTS ( SELECT 1
   								 FROM   information_schema.tables
   								 WHERE  table_schema = '%s'
   								 AND    table_name = '%s'
								   )`, rs.Namespace, tableName)
	err = rs.Db.QueryRow(sqlStatement).Scan(&exists)
	return
}

func (rs *HandleT) schemaExists(schemaname string) (exists bool, err error) {
	sqlStatement := fmt.Sprintf(`SELECT EXISTS (SELECT 1 FROM pg_catalog.pg_namespace WHERE nspname = '%s');`, rs.Namespace)
	err = rs.Db.QueryRow(sqlStatement).Scan(&exists)
	return
}

func (rs *HandleT) addColumn(tableName string, columnName string, columnType string) (err error) {
	sqlStatement := fmt.Sprintf(`ALTER TABLE %v ADD COLUMN "%s" %s`, tableName, columnName, getRSDataType(columnType))
	pkgLogger.Infof("Adding column in redshift for RS:%s : %v", rs.Warehouse.Destination.ID, sqlStatement)
	_, err = rs.Db.Exec(sqlStatement)
	return
}

// alterStringToText alters column data type string(varchar(512)) to text which is varchar(max) in redshift
func (rs *HandleT) alterStringToText(tableName string, columnName string) (err error) {
	sqlStatement := fmt.Sprintf(`ALTER TABLE %v ALTER COLUMN "%s" TYPE %s`, tableName, columnName, getRSDataType("text"))
	pkgLogger.Infof("Altering column type in redshift from string to text(varchar(max)) RS:%s : %v", rs.Warehouse.Destination.ID, sqlStatement)
	_, err = rs.Db.Exec(sqlStatement)
	return
}

func (rs *HandleT) createSchema() (err error) {
	sqlStatement := fmt.Sprintf(`CREATE SCHEMA IF NOT EXISTS "%s"`, rs.Namespace)
	pkgLogger.Infof("Creating schemaname in redshift for RS:%s : %v", rs.Warehouse.Destination.ID, sqlStatement)
	_, err = rs.Db.Exec(sqlStatement)
	return
}

<<<<<<< HEAD
=======
func (rs *HandleT) updateSchema() (updatedSchema map[string]map[string]string, err error) {
	diff := warehouseutils.GetSchemaDiff(rs.CurrentSchema, rs.Upload.Schema)
	updatedSchema = diff.UpdatedSchema
	if len(rs.CurrentSchema) == 0 {
		var schemaExists bool
		if schemaExists, err = rs.schemaExists(rs.Namespace); !schemaExists {
			err = rs.createSchema()
		}
		if err != nil {
			return nil, err
		}
	}
	processedTables := make(map[string]bool)
	for _, tableName := range diff.Tables {
		tableExists, err := rs.tableExists(tableName)
		if err != nil {
			return nil, err
		}
		if !tableExists {
			err = rs.createTable(fmt.Sprintf(`"%s"."%s"`, rs.Namespace, tableName), diff.ColumnMaps[tableName])
			if err != nil {
				return nil, err
			}
			processedTables[tableName] = true
		}
	}
	for tableName, columnMap := range diff.ColumnMaps {
		// skip adding columns when table didn't exist previously and was created in the prev statement
		// this to make sure all columns in the the columnMap exists in the table in redshift
		if _, ok := processedTables[tableName]; ok {
			continue
		}
		if len(columnMap) > 0 {
			for columnName, columnType := range columnMap {
				err := rs.addColumn(fmt.Sprintf(`"%s"."%s"`, rs.Namespace, tableName), columnName, columnType)
				if err != nil {
					if checkAndIgnoreAlreadyExistError(err) {
						pkgLogger.Infof("RS: Column %s already exists on %s.%s \nResponse: %v", columnName, rs.Namespace, tableName, err)
					} else {
						return nil, err
					}
				}
			}
		}
	}
	if setVarCharMax {
		for tableName, stringColumnsToBeAlteredToText := range diff.StringColumnsToBeAlteredToText {
			if len(stringColumnsToBeAlteredToText) > 0 {
				for _, columnName := range stringColumnsToBeAlteredToText {
					err := rs.alterStringToText(fmt.Sprintf(`"%s"."%s"`, rs.Namespace, tableName), columnName)
					if err != nil {
						return nil, err
					}
				}
			}
		}
	}

	return
}

// FetchSchema queries redshift and returns the schema assoiciated with provided namespace
func (rs *HandleT) FetchSchema(warehouse warehouseutils.WarehouseT, namespace string) (schema map[string]map[string]string, err error) {
	rs.Warehouse = warehouse
	dbHandle, err := connect(RedshiftCredentialsT{
		host:     warehouseutils.GetConfigValue(RSHost, rs.Warehouse),
		port:     warehouseutils.GetConfigValue(RSPort, rs.Warehouse),
		dbName:   warehouseutils.GetConfigValue(RSDbName, rs.Warehouse),
		username: warehouseutils.GetConfigValue(RSUserName, rs.Warehouse),
		password: warehouseutils.GetConfigValue(RSPassword, rs.Warehouse),
	})
	if err != nil {
		return
	}
	defer dbHandle.Close()

	schema = make(map[string]map[string]string)
	sqlStatement := fmt.Sprintf(`SELECT table_name, column_name, data_type, character_maximum_length
									FROM INFORMATION_SCHEMA.COLUMNS
									WHERE table_schema = '%s' and table_name not like '%s%s'`, namespace, stagingTablePrefix, "%")

	rows, err := dbHandle.Query(sqlStatement)
	if err != nil && err != sql.ErrNoRows {
		pkgLogger.Errorf("RS: Error in fetching schema from redshift destination:%v, query: %v", rs.Warehouse.Destination.ID, sqlStatement)
		return
	}
	if err == sql.ErrNoRows {
		return schema, nil
	}
	defer rows.Close()
	for rows.Next() {
		var tName, cName, cType string
		var charLength sql.NullInt64
		err = rows.Scan(&tName, &cName, &cType, &charLength)
		if err != nil {
			pkgLogger.Errorf("RS: Error in processing fetched schema from redshift destination:%v", rs.Warehouse.Destination.ID)
			return
		}
		if _, ok := schema[tName]; !ok {
			schema[tName] = make(map[string]string)
		}
		if datatype, ok := dataTypesMapToRudder[cType]; ok {
			if datatype == "string" && charLength.Int64 > rudderStringLength {
				datatype = "text"
			}
			schema[tName][cName] = datatype
		}
	}
	return
}

>>>>>>> 4bed44ba
func checkAndIgnoreAlreadyExistError(err error) bool {
	if err != nil {
		if e, ok := err.(*pq.Error); ok {
			if e.Code == "42701" {
				return true
			}
		}
		return false
	}
	return true
}

type S3ManifestEntryT struct {
	Url       string `json:"url"`
	Mandatory bool   `json:"mandatory"`
}

type S3ManifestT struct {
	Entries []S3ManifestEntryT `json:"entries"`
}

func (rs *HandleT) generateManifest(tableName string, columnMap map[string]string) (string, error) {
	csvObjectLocations, err := rs.Uploader.GetLoadFileLocations(tableName)
	if err != nil {
		panic(err)
	}
	csvS3Locations := warehouseutils.GetS3Locations(csvObjectLocations)
	var manifest S3ManifestT
	for _, location := range csvS3Locations {
		manifest.Entries = append(manifest.Entries, S3ManifestEntryT{Url: location, Mandatory: true})
	}
	pkgLogger.Infof("RS: Generated manifest for table:%s", tableName)
	manifestJSON, err := json.Marshal(&manifest)

	manifestFolder := "rudder-redshift-manifests"
	dirName := "/" + manifestFolder + "/"
	tmpDirPath, err := misc.CreateTMPDIR()
	if err != nil {
		panic(err)
	}
	localManifestPath := fmt.Sprintf("%v%v", tmpDirPath+dirName, uuid.NewV4().String())
	err = os.MkdirAll(filepath.Dir(localManifestPath), os.ModePerm)
	if err != nil {
		panic(err)
	}
	_ = ioutil.WriteFile(localManifestPath, manifestJSON, 0644)

	file, err := os.Open(localManifestPath)
	if err != nil {
		panic(err)
	}
	defer file.Close()
	var accessKeyID, accessKey string
	if misc.HasAWSKeysInConfig(rs.Warehouse.Destination.Config) {
		accessKeyID = warehouseutils.GetConfigValue(AWSAccessKeyID, rs.Warehouse)
		accessKey = warehouseutils.GetConfigValue(AWSAccessKey, rs.Warehouse)
	} else {
		accessKeyID = config.GetEnv("RUDDER_AWS_S3_COPY_USER_ACCESS_KEY_ID", "")
		accessKey = config.GetEnv("RUDDER_AWS_S3_COPY_USER_ACCESS_KEY", "")
	}
	uploader, err := filemanager.New(&filemanager.SettingsT{
		Provider: "S3",
		Config: map[string]interface{}{
			"bucketName":  warehouseutils.GetConfigValue(AWSBucketNameConfig, rs.Warehouse),
			"accessKeyID": accessKeyID,
			"accessKey":   accessKey,
		},
	})

	uploadOutput, err := uploader.Upload(file, manifestFolder, rs.Warehouse.Source.ID, rs.Warehouse.Destination.ID, time.Now().Format("01-02-2006"), tableName, uuid.NewV4().String())

	if err != nil {
		return "", err
	}

	return uploadOutput.Location, nil
}

func (rs *HandleT) dropStagingTables(stagingTableNames []string) {
	for _, stagingTableName := range stagingTableNames {
<<<<<<< HEAD
		logger.Infof("[WH]: dropping table %+v\n", stagingTableName)
		_, err := rs.Db.Exec(fmt.Sprintf(`DROP TABLE "%[1]s"."%[2]s"`, rs.Namespace, stagingTableName))
		if err != nil {
			logger.Errorf("[WH]: RS:  Error dropping staging tables in redshift: %v", err)
		}
	}
}

func (rs *HandleT) loadTable(tableName string, tableSchemaInUpload warehouseutils.TableSchemaT, tableSchemaAfterUpload warehouseutils.TableSchemaT, skipTempTableDelete bool) (stagingTableName string, err error) {
	manifestLocation, err := rs.generateManifest(tableName, tableSchemaInUpload)
=======
		pkgLogger.Infof("WH: dropping table %+v\n", stagingTableName)
		_, err := rs.Db.Exec(fmt.Sprintf(`DROP TABLE "%[1]s"."%[2]s"`, rs.Namespace, stagingTableName))
		if err != nil {
			pkgLogger.Errorf("WH: RS:  Error dropping staging tables in redshift: %v", err)
		}
	}
}

func (rs *HandleT) loadTable(tableName string, columnMap map[string]string, skipTempTableDelete bool, forceLoad bool) (stagingTableName string, err error) {
	if !forceLoad {
		status, _ := warehouseutils.GetTableUploadStatus(rs.Upload.ID, tableName, rs.DbHandle)
		if status == warehouseutils.ExportedDataState {
			pkgLogger.Infof("RS: Skipping load for table:%s as it has been succesfully loaded earlier", tableName)
			return
		}
	}
	if !warehouseutils.HasLoadFiles(rs.DbHandle, rs.Warehouse.Source.ID, rs.Warehouse.Destination.ID, tableName, rs.Upload.StartLoadFileID, rs.Upload.EndLoadFileID) {
		warehouseutils.SetTableUploadStatus(warehouseutils.ExportedDataState, rs.Upload.ID, tableName, rs.DbHandle)
		return
	}

	pkgLogger.Infof("RS: Starting load for table:%s\n", tableName)
	warehouseutils.SetTableUploadStatus(warehouseutils.ExecutingState, rs.Upload.ID, tableName, rs.DbHandle)

	timer := warehouseutils.DestStat(stats.TimerType, "generate_manifest_time", rs.Warehouse.Destination.ID)
	timer.Start()
	manifestLocation, err := rs.generateManifest(tableName, columnMap)
	timer.End()
>>>>>>> 4bed44ba
	if err != nil {
		return
	}
	pkgLogger.Infof("RS: Generated and stored manifest for table:%s at %s\n", tableName, manifestLocation)

	// sort columnnames
	keys := reflect.ValueOf(tableSchemaInUpload).MapKeys()
	strkeys := make([]string, len(keys))
	for i := 0; i < len(keys); i++ {
		strkeys[i] = keys[i].String()
	}
	sort.Strings(strkeys)
	var sortedColumnNames string
	for index, key := range strkeys {
		if index > 0 {
			sortedColumnNames += fmt.Sprintf(`, `)
		}
		sortedColumnNames += fmt.Sprintf(`"%s"`, key)
	}

	stagingTableName = misc.TruncateStr(fmt.Sprintf(`%s%s_%s`, stagingTablePrefix, strings.Replace(uuid.NewV4().String(), "-", "", -1), tableName), 127)
	err = rs.createTable(fmt.Sprintf(`"%s"."%s"`, rs.Namespace, stagingTableName), tableSchemaAfterUpload)
	if err != nil {
		return
	}
	if !skipTempTableDelete {
		defer rs.dropStagingTables([]string{stagingTableName})
	}

	manifestS3Location, region := warehouseutils.GetS3Location(manifestLocation)
	if region == "" {
		region = "us-east-1"
	}

	// BEGIN TRANSACTION
	tx, err := rs.Db.Begin()
	if err != nil {
		return
	}
	// create session token and temporary credentials
	tempAccessKeyId, tempSecretAccessKey, token, err := rs.getTemporaryCredForCopy()
	if err != nil {
<<<<<<< HEAD
		logger.Errorf("RS: Failed to create temp credentials before copying, while create load for table %v, err%v", tableName, err)
=======
		pkgLogger.Errorf("RS: Failed to create temp credentials before copying, while create load for table %v, err%v", tableName, err)
		warehouseutils.SetTableUploadError(warehouseutils.ExportingDataFailedState, rs.Upload.ID, tableName, err, rs.DbHandle)
>>>>>>> 4bed44ba
		return
	}

	sqlStatement := fmt.Sprintf(`COPY %v(%v) FROM '%v' CSV GZIP ACCESS_KEY_ID '%s' SECRET_ACCESS_KEY '%s' SESSION_TOKEN '%s' REGION '%s'  DATEFORMAT 'auto' TIMEFORMAT 'auto' MANIFEST TRUNCATECOLUMNS EMPTYASNULL BLANKSASNULL FILLRECORD ACCEPTANYDATE TRIMBLANKS ACCEPTINVCHARS COMPUPDATE OFF STATUPDATE OFF`, fmt.Sprintf(`"%s"."%s"`, rs.Namespace, stagingTableName), sortedColumnNames, manifestS3Location, tempAccessKeyId, tempSecretAccessKey, token, region)
	sanitisedSQLStmt, regexErr := misc.ReplaceMultiRegex(sqlStatement, map[string]string{
		"ACCESS_KEY_ID '[^']*'":     "ACCESS_KEY_ID '***'",
		"SECRET_ACCESS_KEY '[^']*'": "SECRET_ACCESS_KEY '***'",
	})
	if regexErr == nil {
		pkgLogger.Infof("RS: Running COPY command for table:%s at %s\n", tableName, sanitisedSQLStmt)
	}

	_, err = tx.Exec(sqlStatement)
	if err != nil {
		pkgLogger.Errorf("RS: Error running COPY command: %v\n", err)
		tx.Rollback()
		return
	}

	primaryKey := "id"
	if column, ok := primaryKeyMap[tableName]; ok {
		primaryKey = column
	}

	partitionKey := "id"
	if column, ok := partitionKeyMap[tableName]; ok {
		partitionKey = column
	}

	var additionalJoinClause string
	if tableName == warehouseutils.DiscardsTable {
		additionalJoinClause = fmt.Sprintf(`AND _source.%[3]s = %[1]s.%[2]s.%[3]s AND _source.%[4]s = %[1]s.%[2]s.%[4]s`, rs.Namespace, tableName, "table_name", "column_name")
	}

	sqlStatement = fmt.Sprintf(`DELETE FROM %[1]s."%[2]s" using %[1]s."%[3]s" _source where (_source.%[4]s = %[1]s.%[2]s.%[4]s %[5]s)`, rs.Namespace, tableName, stagingTableName, primaryKey, additionalJoinClause)
	pkgLogger.Infof("RS: Dedup records for table:%s using staging table: %s\n", tableName, sqlStatement)
	_, err = tx.Exec(sqlStatement)
	if err != nil {
		pkgLogger.Errorf("RS: Error deleting from original table for dedup: %v\n", err)
		tx.Rollback()
		return
	}

	var quotedColumnNames string
	for idx, str := range strkeys {
		quotedColumnNames += "\"" + str + "\""
		if idx != len(strkeys)-1 {
			quotedColumnNames += ","
		}
	}

	sqlStatement = fmt.Sprintf(`INSERT INTO "%[1]s"."%[2]s" (%[3]s) SELECT %[3]s FROM ( SELECT *, row_number() OVER (PARTITION BY %[5]s ORDER BY received_at ASC) AS _rudder_staging_row_number FROM "%[1]s"."%[4]s" ) AS _ where _rudder_staging_row_number = 1`, rs.Namespace, tableName, quotedColumnNames, stagingTableName, partitionKey)
	pkgLogger.Infof("RS: Inserting records for table:%s using staging table: %s\n", tableName, sqlStatement)
	_, err = tx.Exec(sqlStatement)

	if err != nil {
		pkgLogger.Errorf("RS: Error inserting into original table: %v\n", err)
		tx.Rollback()
		return
	}

	err = tx.Commit()
	if err != nil {
		pkgLogger.Errorf("RS: Error in transaction commit: %v\n", err)
		tx.Rollback()
		return
	}
<<<<<<< HEAD
	logger.Infof("RS: Complete load for table:%s\n", tableName)
	return
}

func (rs *HandleT) loadUserTables() (errorMap map[string]error) {
	errorMap = map[string]error{warehouseutils.IdentifiesTable: nil}
	logger.Infof("RS: Starting load for identifies and users tables\n")

	identifyStagingTable, err := rs.loadTable(warehouseutils.IdentifiesTable, rs.Uploader.GetTableSchemaInUpload(warehouseutils.IdentifiesTable), rs.Uploader.GetTableSchemaAfterUpload(warehouseutils.IdentifiesTable), true)
=======
	warehouseutils.SetTableUploadStatus(warehouseutils.ExportedDataState, rs.Upload.ID, tableName, rs.DbHandle)
	pkgLogger.Infof("RS: Complete load for table:%s\n", tableName)
	return
}

func (rs *HandleT) loadUserTables() (err error) {
	pkgLogger.Infof("RS: Starting load for identifies and users tables\n")

	_, hasUserRecordsToLoad := rs.Upload.Schema[warehouseutils.UsersTable]
	var haveBeenLoaded bool
	identifiesStatus, _ := warehouseutils.GetTableUploadStatus(rs.Upload.ID, warehouseutils.IdentifiesTable, rs.DbHandle)
	if identifiesStatus == warehouseutils.ExportedDataState {
		if hasUserRecordsToLoad {
			usersStatus, _ := warehouseutils.GetTableUploadStatus(rs.Upload.ID, warehouseutils.UsersTable, rs.DbHandle)
			if usersStatus == warehouseutils.ExportedDataState {
				haveBeenLoaded = true
			}
		} else {
			haveBeenLoaded = true
		}
	}

	if haveBeenLoaded {
		pkgLogger.Infof("RS: Skipping load for user tables as they have been succesfully loaded earlier")
		return
	}

	identifyStagingTable, err := rs.loadTable(warehouseutils.IdentifiesTable, rs.Upload.Schema[warehouseutils.IdentifiesTable], true, true)
>>>>>>> 4bed44ba
	if err != nil {
		errorMap[warehouseutils.IdentifiesTable] = err
		return
	}
	defer rs.dropStagingTables([]string{identifyStagingTable})

	if len(rs.Uploader.GetTableSchemaInUpload(warehouseutils.UsersTable)) == 0 {
		return
	}
	errorMap[warehouseutils.UsersTable] = nil

	userColMap := rs.Uploader.GetTableSchemaAfterUpload(warehouseutils.UsersTable)
	var userColNames, firstValProps []string
	for colName := range userColMap {
		// do not reference uuid in queries as it can be an autoincrementing field set by segment compatible tables
		if colName == "id" || colName == "user_id" || colName == "uuid" {
			continue
		}
		userColNames = append(userColNames, colName)
		firstValProps = append(firstValProps, fmt.Sprintf(`FIRST_VALUE(%[1]s IGNORE NULLS) OVER (PARTITION BY id ORDER BY received_at DESC ROWS BETWEEN UNBOUNDED PRECEDING AND UNBOUNDED FOLLOWING) AS %[1]s`, colName))
	}
	stagingTableName := misc.TruncateStr(fmt.Sprintf(`%s%s_%s`, stagingTablePrefix, strings.Replace(uuid.NewV4().String(), "-", "", -1), warehouseutils.UsersTable), 127)

	sqlStatement := fmt.Sprintf(`CREATE TABLE "%[1]s"."%[2]s" AS (SELECT DISTINCT * FROM
										(
											SELECT
											id, %[3]s
											FROM (
												(
													SELECT id, %[6]s FROM "%[1]s"."%[4]s" WHERE id in (SELECT DISTINCT(user_id) FROM "%[1]s"."%[5]s" WHERE user_id IS NOT NULL)
												) UNION
												(
													SELECT user_id, %[6]s FROM "%[1]s"."%[5]s" WHERE user_id IS NOT NULL
												)
											)
										)
									)`,
		rs.Namespace,                     // 1
		stagingTableName,                 // 2
		strings.Join(firstValProps, ","), // 3
		warehouseutils.UsersTable,        // 4
		identifyStagingTable,             // 5
		strings.Join(userColNames, ","),  // 6
	)

	// BEGIN TRANSACTION
	tx, err := rs.Db.Begin()
	if err != nil {
		errorMap[warehouseutils.UsersTable] = err
		return
	}

	pkgLogger.Debugf("RS: Creating staging table for users: %s\n", sqlStatement)
	_, err = tx.Exec(sqlStatement)
	if err != nil {
		pkgLogger.Errorf("RS: Error creating users staging table from original table and identifies staging table: %v\n", err)
		tx.Rollback()
		errorMap[warehouseutils.UsersTable] = err
		return
	}
	defer rs.dropStagingTables([]string{stagingTableName})

	primaryKey := "id"
	sqlStatement = fmt.Sprintf(`DELETE FROM %[1]s."%[2]s" using %[1]s."%[3]s" _source where (_source.%[4]s = %[1]s.%[2]s.%[4]s)`, rs.Namespace, warehouseutils.UsersTable, stagingTableName, primaryKey)
	pkgLogger.Infof("RS: Dedup records for table:%s using staging table: %s\n", warehouseutils.UsersTable, sqlStatement)
	_, err = tx.Exec(sqlStatement)
	if err != nil {
		pkgLogger.Errorf("RS: Error deleting from original table for dedup: %v\n", err)
		tx.Rollback()
		errorMap[warehouseutils.UsersTable] = err
		return
	}

	sqlStatement = fmt.Sprintf(`INSERT INTO "%[1]s"."%[2]s" (%[4]s) SELECT %[4]s FROM  "%[1]s"."%[3]s"`, rs.Namespace, warehouseutils.UsersTable, stagingTableName, strings.Join(append([]string{"id"}, userColNames...), ","))
	pkgLogger.Infof("RS: Inserting records for table:%s using staging table: %s\n", warehouseutils.UsersTable, sqlStatement)
	_, err = tx.Exec(sqlStatement)

	if err != nil {
		pkgLogger.Errorf("RS: Error inserting into users table from staging table: %v\n", err)
		tx.Rollback()
		errorMap[warehouseutils.UsersTable] = err
		return
	}

	err = tx.Commit()
	if err != nil {
		pkgLogger.Errorf("RS: Error in transaction commit for users table: %v\n", err)
		tx.Rollback()
		errorMap[warehouseutils.UsersTable] = err
		return
	}
<<<<<<< HEAD
=======
	warehouseutils.SetTableUploadStatus(warehouseutils.ExportedDataState, rs.Upload.ID, warehouseutils.UsersTable, rs.DbHandle)
	return
}

func (rs *HandleT) load() (errList []error) {
	pkgLogger.Infof("RS: Starting load for all %v tables\n", len(rs.Upload.Schema))
	if _, ok := rs.Upload.Schema["identifies"]; ok {
		err := rs.loadUserTables()
		if err != nil {
			errList = append(errList, err)
		}
	}
	var wg sync.WaitGroup
	wg.Add(len(rs.Upload.Schema))
	loadChan := make(chan struct{}, maxParallelLoads)
	for tableName, columnMap := range rs.Upload.Schema {
		if tableName == "users" || tableName == "identifies" {
			wg.Done()
			continue
		}
		tName := tableName
		cMap := columnMap
		loadChan <- struct{}{}
		rruntime.Go(func() {
			_, err := rs.loadTable(tName, cMap, false, false)
			if err != nil {
				errList = append(errList, err)
			}
			wg.Done()
			<-loadChan
		})
	}
	wg.Wait()
	pkgLogger.Infof("RS: Completed load for all tables\n")
>>>>>>> 4bed44ba
	return
}

func (rs *HandleT) getTemporaryCredForCopy() (string, string, string, error) {

	var accessKey, accessKeyID string
	if misc.HasAWSKeysInConfig(rs.Warehouse.Destination.Config) {
		accessKey = warehouseutils.GetConfigValue(AWSAccessKey, rs.Warehouse)
		accessKeyID = warehouseutils.GetConfigValue(AWSAccessKeyID, rs.Warehouse)
	} else {
		accessKeyID = config.GetEnv("RUDDER_AWS_S3_COPY_USER_ACCESS_KEY_ID", "")
		accessKey = config.GetEnv("RUDDER_AWS_S3_COPY_USER_ACCESS_KEY", "")
	}
	mySession := session.Must(session.NewSession())
	// Create a STS client from just a session.
	svc := sts.New(mySession, aws.NewConfig().WithCredentials(credentials.NewStaticCredentials(accessKeyID, accessKey, "")))

	//sts.New(mySession, aws.NewConfig().WithRegion("us-west-2"))
	SessionTokenOutput, err := svc.GetSessionToken(&sts.GetSessionTokenInput{})
	if err != nil {
		return "", "", "", err
	}
	return *SessionTokenOutput.Credentials.AccessKeyId, *SessionTokenOutput.Credentials.SecretAccessKey, *SessionTokenOutput.Credentials.SessionToken, err
}

// RedshiftCredentialsT ...
type RedshiftCredentialsT struct {
	host     string
	port     string
	dbName   string
	username string
	password string
}

func connect(cred RedshiftCredentialsT) (*sql.DB, error) {
	url := fmt.Sprintf("sslmode=require user=%v password=%v host=%v port=%v dbname=%v",
		cred.username,
		cred.password,
		cred.host,
		cred.port,
		cred.dbName)

	var err error
	var db *sql.DB
	if db, err = sql.Open("postgres", url); err != nil {
		return nil, fmt.Errorf("redshift connect error : (%v)", err)
	}
	return db, nil
}

func loadConfig() {
	stagingTablePrefix = "rudder_staging_"
	setVarCharMax = config.GetBool("Warehouse.redshift.setVarCharMax", false)
}

func init() {
	loadConfig()
	pkgLogger = logger.NewLogger().Child("warehouse").Child("redshift")
}

<<<<<<< HEAD
=======
func (rs *HandleT) MigrateSchema() (err error) {
	timer := warehouseutils.DestStat(stats.TimerType, "migrate_schema_time", rs.Warehouse.Destination.ID)
	timer.Start()
	warehouseutils.SetUploadStatus(rs.Upload, warehouseutils.UpdatingSchemaState, rs.DbHandle)
	pkgLogger.Infof("RS: Updaing schema for redshfit schemaname: %s", rs.Namespace)
	updatedSchema, err := rs.updateSchema()
	if err != nil {
		warehouseutils.SetUploadError(rs.Upload, err, warehouseutils.UpdatingSchemaFailedState, rs.DbHandle)
		return
	}
	rs.CurrentSchema = updatedSchema
	err = warehouseutils.SetUploadStatus(rs.Upload, warehouseutils.UpdatedSchemaState, rs.DbHandle)
	if err != nil {
		panic(err)
	}
	err = warehouseutils.UpdateCurrentSchema(rs.Namespace, rs.Warehouse, rs.Upload.ID, updatedSchema, rs.DbHandle)
	timer.End()
	if err != nil {
		warehouseutils.SetUploadError(rs.Upload, err, warehouseutils.UpdatingSchemaFailedState, rs.DbHandle)
		return
	}
	return
}

func (rs *HandleT) Export() (err error) {
	pkgLogger.Infof("RS: Starting export to redshift for source:%s and wh_upload:%v", rs.Warehouse.Source.ID, rs.Upload.ID)
	err = warehouseutils.SetUploadStatus(rs.Upload, warehouseutils.ExportingDataState, rs.DbHandle)
	if err != nil {
		panic(err)
	}
	timer := warehouseutils.DestStat(stats.TimerType, "upload_time", rs.Warehouse.Destination.ID)
	timer.Start()
	errList := rs.load()
	timer.End()
	if len(errList) > 0 {
		rs.dropDanglingStagingTables()
		errStr := ""
		for idx, err := range errList {
			errStr += err.Error()
			if idx < len(errList)-1 {
				errStr += ", "
			}
		}
		warehouseutils.SetUploadError(rs.Upload, errors.New(errStr), warehouseutils.ExportingDataFailedState, rs.DbHandle)
		return errors.New(errStr)
	}
	err = warehouseutils.SetUploadStatus(rs.Upload, warehouseutils.ExportedDataState, rs.DbHandle)
	if err != nil {
		panic(err)
	}
	return
}

>>>>>>> 4bed44ba
func (rs *HandleT) dropDanglingStagingTables() bool {

	sqlStatement := fmt.Sprintf(`select table_name
								 from information_schema.tables
								 where table_schema = '%s' AND table_name like '%s';`, rs.Namespace, fmt.Sprintf("%s%s", stagingTablePrefix, "%"))
	rows, err := rs.Db.Query(sqlStatement)
	if err != nil {
<<<<<<< HEAD
		logger.Errorf("[WH]: RS:  Error dropping dangling staging tables in redshift: %v\n", err)
=======
		pkgLogger.Errorf("WH: RS:  Error dropping dangling staging tables in redshift: %v\n", err)
>>>>>>> 4bed44ba
		return false
	}
	defer rows.Close()

	var stagingTableNames []string
	for rows.Next() {
		var tableName string
		err := rows.Scan(&tableName)
		if err != nil {
			panic(err)
		}
		stagingTableNames = append(stagingTableNames, tableName)
	}
<<<<<<< HEAD
	logger.Infof("[WH]: RS: Dropping dangling staging tables: %+v  %+v\n", len(stagingTableNames), stagingTableNames)
=======
	pkgLogger.Infof("WH: RS: Dropping dangling staging tables: %+v  %+v\n", len(stagingTableNames), stagingTableNames)
>>>>>>> 4bed44ba
	delSuccess := true
	for _, stagingTableName := range stagingTableNames {
		_, err := rs.Db.Exec(fmt.Sprintf(`DROP TABLE "%[1]s"."%[2]s"`, rs.Namespace, stagingTableName))
		if err != nil {
<<<<<<< HEAD
			logger.Errorf("[WH]: RS:  Error dropping dangling staging table: %s in redshift: %v\n", stagingTableName, err)
=======
			pkgLogger.Errorf("WH: RS:  Error dropping dangling staging table: %s in redshift: %v\n", stagingTableName, err)
>>>>>>> 4bed44ba
			delSuccess = false
		}
	}
	return delSuccess
}

func (rs *HandleT) connectToWarehouse() (*sql.DB, error) {
	return connect(RedshiftCredentialsT{
		host:     warehouseutils.GetConfigValue(RSHost, rs.Warehouse),
		port:     warehouseutils.GetConfigValue(RSPort, rs.Warehouse),
		dbName:   warehouseutils.GetConfigValue(RSDbName, rs.Warehouse),
		username: warehouseutils.GetConfigValue(RSUserName, rs.Warehouse),
		password: warehouseutils.GetConfigValue(RSPassword, rs.Warehouse),
	})
}

func (rs *HandleT) MigrateSchema(diff warehouseutils.SchemaDiffT) (err error) {
	if len(rs.Uploader.GetSchemaInWarehouse()) == 0 {
		var schemaExists bool
		if schemaExists, err = rs.schemaExists(rs.Namespace); !schemaExists {
			err = rs.createSchema()
		}
		if err != nil {
			return err
		}
	}
	processedTables := make(map[string]bool)
	for _, tableName := range diff.Tables {
		tableExists, err := rs.tableExists(tableName)
		if err != nil {
			return err
		}
		if !tableExists {
			err = rs.createTable(fmt.Sprintf(`"%s"."%s"`, rs.Namespace, tableName), diff.ColumnMaps[tableName])
			if err != nil {
				return err
			}
			processedTables[tableName] = true
		}
	}
	for tableName, columnMap := range diff.ColumnMaps {
		// skip adding columns when table didn't exist previously and was created in the prev statement
		// this to make sure all columns in the the columnMap exists in the table in redshift
		if _, ok := processedTables[tableName]; ok {
			continue
		}
		if len(columnMap) > 0 {
			for columnName, columnType := range columnMap {
				err := rs.addColumn(fmt.Sprintf(`"%s"."%s"`, rs.Namespace, tableName), columnName, columnType)
				if err != nil {
					if checkAndIgnoreAlreadyExistError(err) {
						logger.Infof("RS: Column %s already exists on %s.%s \nResponse: %v", columnName, rs.Namespace, tableName, err)
					} else {
						return err
					}
				}
			}
		}
	}
	if setVarCharMax {
		for tableName, stringColumnsToBeAlteredToText := range diff.StringColumnsToBeAlteredToText {
			if len(stringColumnsToBeAlteredToText) > 0 {
				for _, columnName := range stringColumnsToBeAlteredToText {
					err := rs.alterStringToText(fmt.Sprintf(`"%s"."%s"`, rs.Namespace, tableName), columnName)
					if err != nil {
						return err
					}
				}
			}
		}
	}
	return nil
}

// FetchSchema queries redshift and returns the schema assoiciated with provided namespace
func (rs *HandleT) FetchSchema(warehouse warehouseutils.WarehouseT) (schema warehouseutils.SchemaT, err error) {
	rs.Warehouse = warehouse
	rs.Namespace = warehouse.Namespace
	dbHandle, err := connect(RedshiftCredentialsT{
		host:     warehouseutils.GetConfigValue(RSHost, rs.Warehouse),
		port:     warehouseutils.GetConfigValue(RSPort, rs.Warehouse),
		dbName:   warehouseutils.GetConfigValue(RSDbName, rs.Warehouse),
		username: warehouseutils.GetConfigValue(RSUserName, rs.Warehouse),
		password: warehouseutils.GetConfigValue(RSPassword, rs.Warehouse),
	})
	if err != nil {
		return
	}
	defer dbHandle.Close()

	schema = make(warehouseutils.SchemaT)
	sqlStatement := fmt.Sprintf(`SELECT table_name, column_name, data_type, character_maximum_length
									FROM INFORMATION_SCHEMA.COLUMNS
									WHERE table_schema = '%s' and table_name not like '%s%s'`, rs.Namespace, stagingTablePrefix, "%")

	rows, err := dbHandle.Query(sqlStatement)
	if err != nil && err != sql.ErrNoRows {
		logger.Errorf("RS: Error in fetching schema from redshift destination:%v, query: %v", rs.Warehouse.Destination.ID, sqlStatement)
		return
	}
	if err == sql.ErrNoRows {
		return schema, nil
	}
	defer rows.Close()
	for rows.Next() {
		var tName, cName, cType string
		var charLength sql.NullInt64
		err = rows.Scan(&tName, &cName, &cType, &charLength)
		if err != nil {
			logger.Errorf("RS: Error in processing fetched schema from redshift destination:%v", rs.Warehouse.Destination.ID)
			return
		}
		if _, ok := schema[tName]; !ok {
			schema[tName] = make(map[string]string)
		}
		if datatype, ok := dataTypesMapToRudder[cType]; ok {
			if datatype == "string" && charLength.Int64 > rudderStringLength {
				datatype = "text"
			}
			schema[tName][cName] = datatype
		}
	}
	return
}

func (rs *HandleT) Setup(warehouse warehouseutils.WarehouseT, uploader warehouseutils.UploaderI) (err error) {
	rs.Warehouse = warehouse
	rs.Namespace = warehouse.Namespace
	rs.Uploader = uploader

	rs.Db, err = rs.connectToWarehouse()
	return err
}

func (rs *HandleT) TestConnection(warehouse warehouseutils.WarehouseT) (err error) {
	rs.Warehouse = warehouse
	rs.Db, err = connect(RedshiftCredentialsT{
		host:     warehouseutils.GetConfigValue(RSHost, rs.Warehouse),
		port:     warehouseutils.GetConfigValue(RSPort, rs.Warehouse),
		dbName:   warehouseutils.GetConfigValue(RSDbName, rs.Warehouse),
		username: warehouseutils.GetConfigValue(RSUserName, rs.Warehouse),
		password: warehouseutils.GetConfigValue(RSPassword, rs.Warehouse),
	})
	if err != nil {
		return
	}
	defer rs.Db.Close()
	pingResultChannel := make(chan error, 1)
	rruntime.Go(func() {
		pingResultChannel <- rs.Db.Ping()
	})
	var timeOut time.Duration = 5
	select {
	case err = <-pingResultChannel:
	case <-time.After(timeOut * time.Second):
		err = fmt.Errorf("connection testing timed out after %v sec", timeOut)
	}
	return
}

func (rs *HandleT) Cleanup() {
	if rs.Db != nil {
		rs.dropDanglingStagingTables()
		rs.Db.Close()
	}
}

func (rs *HandleT) CrashRecover(warehouse warehouseutils.WarehouseT) (err error) {
	rs.Warehouse = warehouse
	rs.Namespace = warehouse.Namespace
	rs.Db, err = connect(RedshiftCredentialsT{
		host:     warehouseutils.GetConfigValue(RSHost, rs.Warehouse),
		port:     warehouseutils.GetConfigValue(RSPort, rs.Warehouse),
		dbName:   warehouseutils.GetConfigValue(RSDbName, rs.Warehouse),
		username: warehouseutils.GetConfigValue(RSUserName, rs.Warehouse),
		password: warehouseutils.GetConfigValue(RSPassword, rs.Warehouse),
	})
	if err != nil {
		return err
	}
	defer rs.Db.Close()
	rs.dropDanglingStagingTables()
	return
}

func (rs *HandleT) IsEmpty(warehouse warehouseutils.WarehouseT) (empty bool, err error) {
	return
}

func (rs *HandleT) LoadUserTables() map[string]error {
	return rs.loadUserTables()
}

func (rs *HandleT) LoadTable(tableName string) error {
	_, err := rs.loadTable(tableName, rs.Uploader.GetTableSchemaInUpload(tableName), rs.Uploader.GetTableSchemaAfterUpload(tableName), false)
	return err
}

func (rs *HandleT) LoadIdentityMergeRulesTable() (err error) {
	return
}

func (rs *HandleT) LoadIdentityMappingsTable() (err error) {
	return
}

func (rs *HandleT) DownloadIdentityRules(*misc.GZipWriter) (err error) {
	return
}

func (rs *HandleT) Connect(warehouse warehouseutils.WarehouseT) (client.Client, error) {
	rs.Warehouse = warehouse
	rs.Namespace = warehouse.Namespace
	dbHandle, err := connect(RedshiftCredentialsT{
		host:     warehouseutils.GetConfigValue(RSHost, rs.Warehouse),
		port:     warehouseutils.GetConfigValue(RSPort, rs.Warehouse),
		dbName:   warehouseutils.GetConfigValue(RSDbName, rs.Warehouse),
		username: warehouseutils.GetConfigValue(RSUserName, rs.Warehouse),
		password: warehouseutils.GetConfigValue(RSPassword, rs.Warehouse),
	})

	if err != nil {
		return client.Client{}, err
	}

	return client.Client{Type: client.SQLClient, SQL: dbHandle}, err
}<|MERGE_RESOLUTION|>--- conflicted
+++ resolved
@@ -29,17 +29,22 @@
 )
 
 var (
-<<<<<<< HEAD
-	stagingTablePrefix string
-	setVarCharMax      bool
-=======
+	setVarCharMax         bool
 	warehouseUploadsTable string
 	stagingTablePrefix    string
 	maxParallelLoads      int
-	setVarCharMax         bool
 	pkgLogger             logger.LoggerI
->>>>>>> 4bed44ba
 )
+
+func init() {
+	loadConfig()
+	pkgLogger = logger.NewLogger().Child("warehouse").Child("redshift")
+}
+
+func loadConfig() {
+	stagingTablePrefix = "rudder_staging_"
+	setVarCharMax = config.GetBool("Warehouse.redshift.setVarCharMax", false)
+}
 
 type HandleT struct {
 	Db        *sql.DB
@@ -178,120 +183,6 @@
 	return
 }
 
-<<<<<<< HEAD
-=======
-func (rs *HandleT) updateSchema() (updatedSchema map[string]map[string]string, err error) {
-	diff := warehouseutils.GetSchemaDiff(rs.CurrentSchema, rs.Upload.Schema)
-	updatedSchema = diff.UpdatedSchema
-	if len(rs.CurrentSchema) == 0 {
-		var schemaExists bool
-		if schemaExists, err = rs.schemaExists(rs.Namespace); !schemaExists {
-			err = rs.createSchema()
-		}
-		if err != nil {
-			return nil, err
-		}
-	}
-	processedTables := make(map[string]bool)
-	for _, tableName := range diff.Tables {
-		tableExists, err := rs.tableExists(tableName)
-		if err != nil {
-			return nil, err
-		}
-		if !tableExists {
-			err = rs.createTable(fmt.Sprintf(`"%s"."%s"`, rs.Namespace, tableName), diff.ColumnMaps[tableName])
-			if err != nil {
-				return nil, err
-			}
-			processedTables[tableName] = true
-		}
-	}
-	for tableName, columnMap := range diff.ColumnMaps {
-		// skip adding columns when table didn't exist previously and was created in the prev statement
-		// this to make sure all columns in the the columnMap exists in the table in redshift
-		if _, ok := processedTables[tableName]; ok {
-			continue
-		}
-		if len(columnMap) > 0 {
-			for columnName, columnType := range columnMap {
-				err := rs.addColumn(fmt.Sprintf(`"%s"."%s"`, rs.Namespace, tableName), columnName, columnType)
-				if err != nil {
-					if checkAndIgnoreAlreadyExistError(err) {
-						pkgLogger.Infof("RS: Column %s already exists on %s.%s \nResponse: %v", columnName, rs.Namespace, tableName, err)
-					} else {
-						return nil, err
-					}
-				}
-			}
-		}
-	}
-	if setVarCharMax {
-		for tableName, stringColumnsToBeAlteredToText := range diff.StringColumnsToBeAlteredToText {
-			if len(stringColumnsToBeAlteredToText) > 0 {
-				for _, columnName := range stringColumnsToBeAlteredToText {
-					err := rs.alterStringToText(fmt.Sprintf(`"%s"."%s"`, rs.Namespace, tableName), columnName)
-					if err != nil {
-						return nil, err
-					}
-				}
-			}
-		}
-	}
-
-	return
-}
-
-// FetchSchema queries redshift and returns the schema assoiciated with provided namespace
-func (rs *HandleT) FetchSchema(warehouse warehouseutils.WarehouseT, namespace string) (schema map[string]map[string]string, err error) {
-	rs.Warehouse = warehouse
-	dbHandle, err := connect(RedshiftCredentialsT{
-		host:     warehouseutils.GetConfigValue(RSHost, rs.Warehouse),
-		port:     warehouseutils.GetConfigValue(RSPort, rs.Warehouse),
-		dbName:   warehouseutils.GetConfigValue(RSDbName, rs.Warehouse),
-		username: warehouseutils.GetConfigValue(RSUserName, rs.Warehouse),
-		password: warehouseutils.GetConfigValue(RSPassword, rs.Warehouse),
-	})
-	if err != nil {
-		return
-	}
-	defer dbHandle.Close()
-
-	schema = make(map[string]map[string]string)
-	sqlStatement := fmt.Sprintf(`SELECT table_name, column_name, data_type, character_maximum_length
-									FROM INFORMATION_SCHEMA.COLUMNS
-									WHERE table_schema = '%s' and table_name not like '%s%s'`, namespace, stagingTablePrefix, "%")
-
-	rows, err := dbHandle.Query(sqlStatement)
-	if err != nil && err != sql.ErrNoRows {
-		pkgLogger.Errorf("RS: Error in fetching schema from redshift destination:%v, query: %v", rs.Warehouse.Destination.ID, sqlStatement)
-		return
-	}
-	if err == sql.ErrNoRows {
-		return schema, nil
-	}
-	defer rows.Close()
-	for rows.Next() {
-		var tName, cName, cType string
-		var charLength sql.NullInt64
-		err = rows.Scan(&tName, &cName, &cType, &charLength)
-		if err != nil {
-			pkgLogger.Errorf("RS: Error in processing fetched schema from redshift destination:%v", rs.Warehouse.Destination.ID)
-			return
-		}
-		if _, ok := schema[tName]; !ok {
-			schema[tName] = make(map[string]string)
-		}
-		if datatype, ok := dataTypesMapToRudder[cType]; ok {
-			if datatype == "string" && charLength.Int64 > rudderStringLength {
-				datatype = "text"
-			}
-			schema[tName][cName] = datatype
-		}
-	}
-	return
-}
-
->>>>>>> 4bed44ba
 func checkAndIgnoreAlreadyExistError(err error) bool {
 	if err != nil {
 		if e, ok := err.(*pq.Error); ok {
@@ -372,18 +263,6 @@
 
 func (rs *HandleT) dropStagingTables(stagingTableNames []string) {
 	for _, stagingTableName := range stagingTableNames {
-<<<<<<< HEAD
-		logger.Infof("[WH]: dropping table %+v\n", stagingTableName)
-		_, err := rs.Db.Exec(fmt.Sprintf(`DROP TABLE "%[1]s"."%[2]s"`, rs.Namespace, stagingTableName))
-		if err != nil {
-			logger.Errorf("[WH]: RS:  Error dropping staging tables in redshift: %v", err)
-		}
-	}
-}
-
-func (rs *HandleT) loadTable(tableName string, tableSchemaInUpload warehouseutils.TableSchemaT, tableSchemaAfterUpload warehouseutils.TableSchemaT, skipTempTableDelete bool) (stagingTableName string, err error) {
-	manifestLocation, err := rs.generateManifest(tableName, tableSchemaInUpload)
-=======
 		pkgLogger.Infof("WH: dropping table %+v\n", stagingTableName)
 		_, err := rs.Db.Exec(fmt.Sprintf(`DROP TABLE "%[1]s"."%[2]s"`, rs.Namespace, stagingTableName))
 		if err != nil {
@@ -392,27 +271,8 @@
 	}
 }
 
-func (rs *HandleT) loadTable(tableName string, columnMap map[string]string, skipTempTableDelete bool, forceLoad bool) (stagingTableName string, err error) {
-	if !forceLoad {
-		status, _ := warehouseutils.GetTableUploadStatus(rs.Upload.ID, tableName, rs.DbHandle)
-		if status == warehouseutils.ExportedDataState {
-			pkgLogger.Infof("RS: Skipping load for table:%s as it has been succesfully loaded earlier", tableName)
-			return
-		}
-	}
-	if !warehouseutils.HasLoadFiles(rs.DbHandle, rs.Warehouse.Source.ID, rs.Warehouse.Destination.ID, tableName, rs.Upload.StartLoadFileID, rs.Upload.EndLoadFileID) {
-		warehouseutils.SetTableUploadStatus(warehouseutils.ExportedDataState, rs.Upload.ID, tableName, rs.DbHandle)
-		return
-	}
-
-	pkgLogger.Infof("RS: Starting load for table:%s\n", tableName)
-	warehouseutils.SetTableUploadStatus(warehouseutils.ExecutingState, rs.Upload.ID, tableName, rs.DbHandle)
-
-	timer := warehouseutils.DestStat(stats.TimerType, "generate_manifest_time", rs.Warehouse.Destination.ID)
-	timer.Start()
-	manifestLocation, err := rs.generateManifest(tableName, columnMap)
-	timer.End()
->>>>>>> 4bed44ba
+func (rs *HandleT) loadTable(tableName string, tableSchemaInUpload warehouseutils.TableSchemaT, tableSchemaAfterUpload warehouseutils.TableSchemaT, skipTempTableDelete bool) (stagingTableName string, err error) {
+	manifestLocation, err := rs.generateManifest(tableName, tableSchemaInUpload)
 	if err != nil {
 		return
 	}
@@ -455,12 +315,7 @@
 	// create session token and temporary credentials
 	tempAccessKeyId, tempSecretAccessKey, token, err := rs.getTemporaryCredForCopy()
 	if err != nil {
-<<<<<<< HEAD
-		logger.Errorf("RS: Failed to create temp credentials before copying, while create load for table %v, err%v", tableName, err)
-=======
 		pkgLogger.Errorf("RS: Failed to create temp credentials before copying, while create load for table %v, err%v", tableName, err)
-		warehouseutils.SetTableUploadError(warehouseutils.ExportingDataFailedState, rs.Upload.ID, tableName, err, rs.DbHandle)
->>>>>>> 4bed44ba
 		return
 	}
 
@@ -528,46 +383,15 @@
 		tx.Rollback()
 		return
 	}
-<<<<<<< HEAD
-	logger.Infof("RS: Complete load for table:%s\n", tableName)
+	pkgLogger.Infof("RS: Complete load for table:%s\n", tableName)
 	return
 }
 
 func (rs *HandleT) loadUserTables() (errorMap map[string]error) {
 	errorMap = map[string]error{warehouseutils.IdentifiesTable: nil}
-	logger.Infof("RS: Starting load for identifies and users tables\n")
+	pkgLogger.Infof("RS: Starting load for identifies and users tables\n")
 
 	identifyStagingTable, err := rs.loadTable(warehouseutils.IdentifiesTable, rs.Uploader.GetTableSchemaInUpload(warehouseutils.IdentifiesTable), rs.Uploader.GetTableSchemaAfterUpload(warehouseutils.IdentifiesTable), true)
-=======
-	warehouseutils.SetTableUploadStatus(warehouseutils.ExportedDataState, rs.Upload.ID, tableName, rs.DbHandle)
-	pkgLogger.Infof("RS: Complete load for table:%s\n", tableName)
-	return
-}
-
-func (rs *HandleT) loadUserTables() (err error) {
-	pkgLogger.Infof("RS: Starting load for identifies and users tables\n")
-
-	_, hasUserRecordsToLoad := rs.Upload.Schema[warehouseutils.UsersTable]
-	var haveBeenLoaded bool
-	identifiesStatus, _ := warehouseutils.GetTableUploadStatus(rs.Upload.ID, warehouseutils.IdentifiesTable, rs.DbHandle)
-	if identifiesStatus == warehouseutils.ExportedDataState {
-		if hasUserRecordsToLoad {
-			usersStatus, _ := warehouseutils.GetTableUploadStatus(rs.Upload.ID, warehouseutils.UsersTable, rs.DbHandle)
-			if usersStatus == warehouseutils.ExportedDataState {
-				haveBeenLoaded = true
-			}
-		} else {
-			haveBeenLoaded = true
-		}
-	}
-
-	if haveBeenLoaded {
-		pkgLogger.Infof("RS: Skipping load for user tables as they have been succesfully loaded earlier")
-		return
-	}
-
-	identifyStagingTable, err := rs.loadTable(warehouseutils.IdentifiesTable, rs.Upload.Schema[warehouseutils.IdentifiesTable], true, true)
->>>>>>> 4bed44ba
 	if err != nil {
 		errorMap[warehouseutils.IdentifiesTable] = err
 		return
@@ -659,43 +483,6 @@
 		errorMap[warehouseutils.UsersTable] = err
 		return
 	}
-<<<<<<< HEAD
-=======
-	warehouseutils.SetTableUploadStatus(warehouseutils.ExportedDataState, rs.Upload.ID, warehouseutils.UsersTable, rs.DbHandle)
-	return
-}
-
-func (rs *HandleT) load() (errList []error) {
-	pkgLogger.Infof("RS: Starting load for all %v tables\n", len(rs.Upload.Schema))
-	if _, ok := rs.Upload.Schema["identifies"]; ok {
-		err := rs.loadUserTables()
-		if err != nil {
-			errList = append(errList, err)
-		}
-	}
-	var wg sync.WaitGroup
-	wg.Add(len(rs.Upload.Schema))
-	loadChan := make(chan struct{}, maxParallelLoads)
-	for tableName, columnMap := range rs.Upload.Schema {
-		if tableName == "users" || tableName == "identifies" {
-			wg.Done()
-			continue
-		}
-		tName := tableName
-		cMap := columnMap
-		loadChan <- struct{}{}
-		rruntime.Go(func() {
-			_, err := rs.loadTable(tName, cMap, false, false)
-			if err != nil {
-				errList = append(errList, err)
-			}
-			wg.Done()
-			<-loadChan
-		})
-	}
-	wg.Wait()
-	pkgLogger.Infof("RS: Completed load for all tables\n")
->>>>>>> 4bed44ba
 	return
 }
 
@@ -746,72 +533,6 @@
 	return db, nil
 }
 
-func loadConfig() {
-	stagingTablePrefix = "rudder_staging_"
-	setVarCharMax = config.GetBool("Warehouse.redshift.setVarCharMax", false)
-}
-
-func init() {
-	loadConfig()
-	pkgLogger = logger.NewLogger().Child("warehouse").Child("redshift")
-}
-
-<<<<<<< HEAD
-=======
-func (rs *HandleT) MigrateSchema() (err error) {
-	timer := warehouseutils.DestStat(stats.TimerType, "migrate_schema_time", rs.Warehouse.Destination.ID)
-	timer.Start()
-	warehouseutils.SetUploadStatus(rs.Upload, warehouseutils.UpdatingSchemaState, rs.DbHandle)
-	pkgLogger.Infof("RS: Updaing schema for redshfit schemaname: %s", rs.Namespace)
-	updatedSchema, err := rs.updateSchema()
-	if err != nil {
-		warehouseutils.SetUploadError(rs.Upload, err, warehouseutils.UpdatingSchemaFailedState, rs.DbHandle)
-		return
-	}
-	rs.CurrentSchema = updatedSchema
-	err = warehouseutils.SetUploadStatus(rs.Upload, warehouseutils.UpdatedSchemaState, rs.DbHandle)
-	if err != nil {
-		panic(err)
-	}
-	err = warehouseutils.UpdateCurrentSchema(rs.Namespace, rs.Warehouse, rs.Upload.ID, updatedSchema, rs.DbHandle)
-	timer.End()
-	if err != nil {
-		warehouseutils.SetUploadError(rs.Upload, err, warehouseutils.UpdatingSchemaFailedState, rs.DbHandle)
-		return
-	}
-	return
-}
-
-func (rs *HandleT) Export() (err error) {
-	pkgLogger.Infof("RS: Starting export to redshift for source:%s and wh_upload:%v", rs.Warehouse.Source.ID, rs.Upload.ID)
-	err = warehouseutils.SetUploadStatus(rs.Upload, warehouseutils.ExportingDataState, rs.DbHandle)
-	if err != nil {
-		panic(err)
-	}
-	timer := warehouseutils.DestStat(stats.TimerType, "upload_time", rs.Warehouse.Destination.ID)
-	timer.Start()
-	errList := rs.load()
-	timer.End()
-	if len(errList) > 0 {
-		rs.dropDanglingStagingTables()
-		errStr := ""
-		for idx, err := range errList {
-			errStr += err.Error()
-			if idx < len(errList)-1 {
-				errStr += ", "
-			}
-		}
-		warehouseutils.SetUploadError(rs.Upload, errors.New(errStr), warehouseutils.ExportingDataFailedState, rs.DbHandle)
-		return errors.New(errStr)
-	}
-	err = warehouseutils.SetUploadStatus(rs.Upload, warehouseutils.ExportedDataState, rs.DbHandle)
-	if err != nil {
-		panic(err)
-	}
-	return
-}
-
->>>>>>> 4bed44ba
 func (rs *HandleT) dropDanglingStagingTables() bool {
 
 	sqlStatement := fmt.Sprintf(`select table_name
@@ -819,11 +540,7 @@
 								 where table_schema = '%s' AND table_name like '%s';`, rs.Namespace, fmt.Sprintf("%s%s", stagingTablePrefix, "%"))
 	rows, err := rs.Db.Query(sqlStatement)
 	if err != nil {
-<<<<<<< HEAD
-		logger.Errorf("[WH]: RS:  Error dropping dangling staging tables in redshift: %v\n", err)
-=======
 		pkgLogger.Errorf("WH: RS:  Error dropping dangling staging tables in redshift: %v\n", err)
->>>>>>> 4bed44ba
 		return false
 	}
 	defer rows.Close()
@@ -837,20 +554,12 @@
 		}
 		stagingTableNames = append(stagingTableNames, tableName)
 	}
-<<<<<<< HEAD
-	logger.Infof("[WH]: RS: Dropping dangling staging tables: %+v  %+v\n", len(stagingTableNames), stagingTableNames)
-=======
 	pkgLogger.Infof("WH: RS: Dropping dangling staging tables: %+v  %+v\n", len(stagingTableNames), stagingTableNames)
->>>>>>> 4bed44ba
 	delSuccess := true
 	for _, stagingTableName := range stagingTableNames {
 		_, err := rs.Db.Exec(fmt.Sprintf(`DROP TABLE "%[1]s"."%[2]s"`, rs.Namespace, stagingTableName))
 		if err != nil {
-<<<<<<< HEAD
-			logger.Errorf("[WH]: RS:  Error dropping dangling staging table: %s in redshift: %v\n", stagingTableName, err)
-=======
 			pkgLogger.Errorf("WH: RS:  Error dropping dangling staging table: %s in redshift: %v\n", stagingTableName, err)
->>>>>>> 4bed44ba
 			delSuccess = false
 		}
 	}
@@ -902,7 +611,7 @@
 				err := rs.addColumn(fmt.Sprintf(`"%s"."%s"`, rs.Namespace, tableName), columnName, columnType)
 				if err != nil {
 					if checkAndIgnoreAlreadyExistError(err) {
-						logger.Infof("RS: Column %s already exists on %s.%s \nResponse: %v", columnName, rs.Namespace, tableName, err)
+						pkgLogger.Infof("RS: Column %s already exists on %s.%s \nResponse: %v", columnName, rs.Namespace, tableName, err)
 					} else {
 						return err
 					}
@@ -948,7 +657,7 @@
 
 	rows, err := dbHandle.Query(sqlStatement)
 	if err != nil && err != sql.ErrNoRows {
-		logger.Errorf("RS: Error in fetching schema from redshift destination:%v, query: %v", rs.Warehouse.Destination.ID, sqlStatement)
+		pkgLogger.Errorf("RS: Error in fetching schema from redshift destination:%v, query: %v", rs.Warehouse.Destination.ID, sqlStatement)
 		return
 	}
 	if err == sql.ErrNoRows {
@@ -960,7 +669,7 @@
 		var charLength sql.NullInt64
 		err = rows.Scan(&tName, &cName, &cType, &charLength)
 		if err != nil {
-			logger.Errorf("RS: Error in processing fetched schema from redshift destination:%v", rs.Warehouse.Destination.ID)
+			pkgLogger.Errorf("RS: Error in processing fetched schema from redshift destination:%v", rs.Warehouse.Destination.ID)
 			return
 		}
 		if _, ok := schema[tName]; !ok {
