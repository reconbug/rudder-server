package redshift_test

import (
<<<<<<< HEAD
	"context"
	"encoding/json"
=======
	"database/sql"
>>>>>>> ef127ef3
	"errors"
	"fmt"
	"os"
	"strconv"
	"strings"
	"testing"
	"time"

	"github.com/rudderlabs/compose-test/testcompose"
	kitHelper "github.com/rudderlabs/rudder-go-kit/testhelper"
	"github.com/rudderlabs/rudder-server/runner"
	"github.com/rudderlabs/rudder-server/testhelper/health"
	"github.com/rudderlabs/rudder-server/warehouse/integrations/postgres"

	"github.com/rudderlabs/rudder-server/warehouse/encoding"

	"github.com/lib/pq"
	"github.com/ory/dockertest/v3"
	"github.com/rudderlabs/rudder-go-kit/config"
	"github.com/rudderlabs/rudder-go-kit/testhelper/docker/resource"

	sqlmiddleware "github.com/rudderlabs/rudder-server/warehouse/integrations/middleware/sqlquerywrapper"
	"github.com/rudderlabs/rudder-server/warehouse/integrations/testhelper"

	"github.com/rudderlabs/rudder-server/warehouse/integrations/redshift"

	"github.com/rudderlabs/rudder-server/utils/misc"
	"github.com/rudderlabs/rudder-server/warehouse/validations"

	backendconfig "github.com/rudderlabs/rudder-server/backend-config"

	"github.com/stretchr/testify/require"

	"github.com/rudderlabs/rudder-server/warehouse/client"
	warehouseutils "github.com/rudderlabs/rudder-server/warehouse/utils"
)

type rsTestCredentials struct {
	Host        string `json:"host"`
	Port        string `json:"port"`
	UserName    string `json:"userName"`
	Password    string `json:"password"`
	DbName      string `json:"dbName"`
	BucketName  string `json:"bucketName"`
	AccessKeyID string `json:"accessKeyID"`
	AccessKey   string `json:"accessKey"`
}

func getRSTestCredentials() (*rsTestCredentials, error) {
	cred, exists := os.LookupEnv(testhelper.RedshiftIntegrationTestCredentials)
	if !exists {
		return nil, errors.New("redshift test credentials not found")
	}

	var credentials rsTestCredentials
	err := json.Unmarshal([]byte(cred), &credentials)
	if err != nil {
		return nil, fmt.Errorf("failed to unmarshal redshift test credentials: %w", err)
	}
	return &credentials, nil
}

<<<<<<< HEAD
func isRSTestCredentialsAvailable() bool {
	_, err := getRSTestCredentials()
	return err == nil
=======
	for _, tc := range testcase {
		tc := tc

		t.Run(tc.name, func(t *testing.T) {
			t.Parallel()

			credentials, err := testhelper.RedshiftCredentials()
			require.NoError(t, err)

			dsn := fmt.Sprintf(
				"postgres://%s:%s@%s:%s/%s?sslmode=disable",
				credentials.Username, credentials.Password, credentials.Host, credentials.Port, credentials.DbName,
			)

			db, err := sql.Open("postgres", dsn)
			require.NoError(t, err)

			sqlmiddleware := sqlmiddleware.New(db)

			t.Cleanup(func() {
				require.NoError(t, testhelper.WithConstantRetries(func() error {
					_, err := db.Exec(fmt.Sprintf(`DROP SCHEMA %q CASCADE;`, tc.schema))
					return err
				}))
			})

			ts := testhelper.WareHouseTest{
				Schema:                tc.schema,
				WriteKey:              tc.writeKey,
				SourceID:              tc.sourceID,
				DestinationID:         tc.destinationID,
				Tables:                tc.tables,
				EventsMap:             tc.eventsMap,
				StagingFilesEventsMap: tc.stagingFilesEventsMap,
				LoadFilesEventsMap:    tc.loadFilesEventsMap,
				TableUploadsEventsMap: tc.tableUploadsEventsMap,
				WarehouseEventsMap:    tc.warehouseEventsMap,
				AsyncJob:              tc.asyncJob,
				Provider:              provider,
				JobsDB:                jobsDB,
				JobRunID:              misc.FastUUID().String(),
				TaskRunID:             misc.FastUUID().String(),
				UserID:                testhelper.GetUserId(provider),
				Client: &client.Client{
					SQL:  sqlmiddleware.DB,
					Type: client.SQLClient,
				},
			}
			ts.VerifyEvents(t)

			if !tc.asyncJob {
				ts.UserID = testhelper.GetUserId(provider)
			}
			ts.JobRunID = misc.FastUUID().String()
			ts.TaskRunID = misc.FastUUID().String()
			ts.VerifyModifiedEvents(t)
		})
	}
>>>>>>> ef127ef3
}

func TestIntegration(t *testing.T) {
	if os.Getenv("SLOW") != "1" {
		t.Skip("Skipping tests. Add 'SLOW=1' env var to run test.")
	}
	if !isRSTestCredentialsAvailable() {
		t.Skipf("Skipping %s as %s is not set", t.Name(), testhelper.RedshiftIntegrationTestCredentials)
	}

	c := testcompose.New(t, "testdata/docker-compose.yml")

	t.Cleanup(func() {
		c.Stop(context.Background())
	})
	c.Start(context.Background())

	misc.Init()
	validations.Init()
	warehouseutils.Init()
	encoding.Init()

	jobsDBPort := c.Port("wh-jobsDb", 5432)
	transformerPort := c.Port("wh-transformer", 9090)

	httpPort, err := kitHelper.GetFreePort()
	require.NoError(t, err)
	httpAdminPort, err := kitHelper.GetFreePort()
	require.NoError(t, err)

	schema := testhelper.RandSchema(warehouseutils.RS)
	sourcesSchema := fmt.Sprintf("%s_%s", schema, "sources")

	rsTestCredentials, err := getRSTestCredentials()
	require.NoError(t, err)

	templateConfigurations := map[string]string{
		"workspaceId":              "BpLnfgDsc2WD8F2qNfHK5a84jjJ",
		"redshiftWriteKey":         "JAAwdCxmM8BIabKERsUhPNmMmdf",
		"redshiftHost":             rsTestCredentials.Host,
		"redshiftPort":             rsTestCredentials.Port,
		"redshiftUsername":         rsTestCredentials.UserName,
		"redshiftPassword":         rsTestCredentials.Password,
		"redshiftDbName":           rsTestCredentials.DbName,
		"redshiftBucketName":       rsTestCredentials.BucketName,
		"redshiftAccessKeyID":      rsTestCredentials.AccessKeyID,
		"redshiftAccessKey":        rsTestCredentials.AccessKey,
		"redshiftNamespace":        schema,
		"redshiftSourcesNamespace": sourcesSchema,
		"redshiftSourcesWriteKey":  "BNAwdCxmM8BIabKERsUhPNmMmdf",
	}
	workspaceConfigPath := testhelper.CreateTempFile(t, "testdata/template.json", templateConfigurations)

	t.Setenv("JOBS_DB_HOST", "localhost")
	t.Setenv("JOBS_DB_NAME", "jobsdb")
	t.Setenv("JOBS_DB_DB_NAME", "jobsdb")
	t.Setenv("JOBS_DB_USER", "rudder")
	t.Setenv("JOBS_DB_PASSWORD", "password")
	t.Setenv("JOBS_DB_SSL_MODE", "disable")
	t.Setenv("JOBS_DB_PORT", fmt.Sprint(jobsDBPort))
	t.Setenv("WAREHOUSE_JOBS_DB_HOST", "localhost")
	t.Setenv("WAREHOUSE_JOBS_DB_NAME", "jobsdb")
	t.Setenv("WAREHOUSE_JOBS_DB_DB_NAME", "jobsdb")
	t.Setenv("WAREHOUSE_JOBS_DB_USER", "rudder")
	t.Setenv("WAREHOUSE_JOBS_DB_PASSWORD", "password")
	t.Setenv("WAREHOUSE_JOBS_DB_SSL_MODE", "disable")
	t.Setenv("WAREHOUSE_JOBS_DB_PORT", fmt.Sprint(jobsDBPort))
	t.Setenv("GO_ENV", "production")
	t.Setenv("LOG_LEVEL", "INFO")
	t.Setenv("INSTANCE_ID", "1")
	t.Setenv("ALERT_PROVIDER", "pagerduty")
	t.Setenv("CONFIG_PATH", "../../../config/config.yaml")
	t.Setenv("DEST_TRANSFORM_URL", fmt.Sprintf("http://localhost:%d", transformerPort))
	t.Setenv("RSERVER_WAREHOUSE_REDSHIFT_MAX_PARALLEL_LOADS", "8")
	t.Setenv("RSERVER_WAREHOUSE_WAREHOUSE_SYNC_FREQ_IGNORE", "true")
	t.Setenv("RSERVER_WAREHOUSE_UPLOAD_FREQ_IN_S", "10")
	t.Setenv("RSERVER_WAREHOUSE_ENABLE_JITTER_FOR_SYNCS", "false")
	t.Setenv("RSERVER_BACKEND_CONFIG_CONFIG_FROM_FILE", "true")
	t.Setenv("RUDDER_ADMIN_PASSWORD", "password")
	t.Setenv("RUDDER_GRACEFUL_SHUTDOWN_TIMEOUT_EXIT", "false")
	t.Setenv("RSERVER_WAREHOUSE_REDSHIFT_MAX_PARALLEL_LOADS_WORKSPACE_IDS", "{\"BpLnfgDsc2WD8F2qNfHK5a84jjJ\":4}")
	t.Setenv("RSERVER_WAREHOUSE_REDSHIFT_ENABLE_DELETE_BY_JOBS", "true")
	t.Setenv("RSERVER_WAREHOUSE_REDSHIFT_DEDUP_WINDOW", "true")
	t.Setenv("RSERVER_WAREHOUSE_REDSHIFT_DEDUP_WINDOW_IN_HOURS", "5")
	t.Setenv("RSERVER_GATEWAY_WEB_PORT", strconv.Itoa(httpPort))
	t.Setenv("RSERVER_GATEWAY_ADMIN_WEB_PORT", strconv.Itoa(httpAdminPort))
	t.Setenv("RSERVER_ENABLE_STATS", "false")
	t.Setenv("RSERVER_BACKEND_CONFIG_CONFIG_JSONPATH", workspaceConfigPath)
	t.Setenv("RUDDER_TMPDIR", t.TempDir())

	svcDone := make(chan struct{})
	ctx, ctxCancel := context.WithCancel(context.Background())
	go func() {
		r := runner.New(runner.ReleaseInfo{EnterpriseToken: os.Getenv("ENTERPRISE_TOKEN")})
		_ = r.Run(ctx, []string{"redshift-integration-test"})

		close(svcDone)
	}()

	serviceHealthEndpoint := fmt.Sprintf("http://localhost:%d/health", httpPort)
	health.WaitUntilReady(ctx, t, serviceHealthEndpoint, time.Minute, time.Second, "serviceHealthEndpoint")

	t.Run("Event flow", func(t *testing.T) {
		jobsDB, err := postgres.Connect(postgres.Credentials{
			DBName:   "jobsdb",
			Password: "password",
			User:     "rudder",
			Host:     "localhost",
			SSLMode:  "disable",
			Port:     fmt.Sprint(jobsDBPort),
		})
		require.NoError(t, err)
		require.NoError(t, jobsDB.Ping())

		provider := warehouseutils.RS

		testcase := []struct {
			name                  string
			schema                string
			writeKey              string
			sourceID              string
			destinationID         string
			eventsMap             testhelper.EventsCountMap
			stagingFilesEventsMap testhelper.EventsCountMap
			loadFilesEventsMap    testhelper.EventsCountMap
			tableUploadsEventsMap testhelper.EventsCountMap
			warehouseEventsMap    testhelper.EventsCountMap
			asyncJob              bool
			tables                []string
		}{
			{
				name:          "Upload Job",
				schema:        schema,
				tables:        []string{"identifies", "users", "tracks", "product_track", "pages", "screens", "aliases", "groups"},
				writeKey:      "JAAwdCxmM8BIabKERsUhPNmMmdf",
				sourceID:      "279L3gEKqwruBoKGsXZtSVX7vIy",
				destinationID: "27SthahyhhqZE74HT4NTtNPl06V",
			},
			{
				name:                  "Async Job",
				schema:                sourcesSchema,
				tables:                []string{"tracks", "google_sheet"},
				writeKey:              "BNAwdCxmM8BIabKERsUhPNmMmdf",
				sourceID:              "2DkCpUr0xgjfsdJxIwqyqfyHdq4",
				destinationID:         "27Sthahyhhsdas4HT4NTtNPl06V",
				eventsMap:             testhelper.SourcesSendEventsMap(),
				stagingFilesEventsMap: testhelper.SourcesStagingFilesEventsMap(),
				loadFilesEventsMap:    testhelper.SourcesLoadFilesEventsMap(),
				tableUploadsEventsMap: testhelper.SourcesTableUploadsEventsMap(),
				warehouseEventsMap:    testhelper.SourcesWarehouseEventsMap(),
				asyncJob:              true,
			},
		}

		for _, tc := range testcase {
			tc := tc

			t.Run(tc.name, func(t *testing.T) {
				t.Parallel()

				db, err := redshift.Connect(redshift.RedshiftCredentials{
					Host:     rsTestCredentials.Host,
					Port:     rsTestCredentials.Port,
					DbName:   rsTestCredentials.DbName,
					Username: rsTestCredentials.UserName,
					Password: rsTestCredentials.Password,
				})
				require.NoError(t, err)
				require.NoError(t, db.Ping())

				t.Cleanup(func() {
					require.NoError(t, testhelper.WithConstantRetries(func() error {
						_, err := db.Exec(fmt.Sprintf(`DROP SCHEMA %q CASCADE;`, tc.schema))
						return err
					}))
				})

				ts := testhelper.WareHouseTest{
					Schema:                tc.schema,
					WriteKey:              tc.writeKey,
					SourceID:              tc.sourceID,
					DestinationID:         tc.destinationID,
					Tables:                tc.tables,
					EventsMap:             tc.eventsMap,
					StagingFilesEventsMap: tc.stagingFilesEventsMap,
					LoadFilesEventsMap:    tc.loadFilesEventsMap,
					TableUploadsEventsMap: tc.tableUploadsEventsMap,
					WarehouseEventsMap:    tc.warehouseEventsMap,
					AsyncJob:              tc.asyncJob,
					Provider:              provider,
					JobsDB:                jobsDB,
					JobRunID:              misc.FastUUID().String(),
					TaskRunID:             misc.FastUUID().String(),
					UserID:                testhelper.GetUserId(provider),
					Client: &client.Client{
						SQL:  db,
						Type: client.SQLClient,
					},
					HTTPPort: httpPort,
				}
				ts.VerifyEvents(t)

				if !tc.asyncJob {
					ts.UserID = testhelper.GetUserId(provider)
				}
				ts.JobRunID = misc.FastUUID().String()
				ts.TaskRunID = misc.FastUUID().String()
				ts.VerifyModifiedEvents(t)
			})
		}
	})

	t.Run("Validation", func(t *testing.T) {
		destination := backendconfig.DestinationT{
			ID: "27SthahyhhqZE74HT4NTtNPl06V",
			Config: map[string]interface{}{
				"host":             templateConfigurations["redshiftHost"],
				"port":             templateConfigurations["redshiftPort"],
				"database":         templateConfigurations["redshiftDbName"],
				"user":             templateConfigurations["redshiftUsername"],
				"password":         templateConfigurations["redshiftPassword"],
				"bucketName":       templateConfigurations["redshiftBucketName"],
				"accessKeyID":      templateConfigurations["redshiftAccessKeyID"],
				"accessKey":        templateConfigurations["redshiftAccessKey"],
				"prefix":           "",
				"namespace":        templateConfigurations["redshiftNamespace"],
				"syncFrequency":    "30",
				"enableSSE":        false,
				"useRudderStorage": false,
			},
			DestinationDefinition: backendconfig.DestinationDefinitionT{
				ID:          "1UVZiJF7OgLaiIY2Jts8XOQE3M6",
				Name:        "RS",
				DisplayName: "Redshift",
			},
			Name:       "redshift-demo",
			Enabled:    true,
			RevisionID: "29HgOWobrn0RYZLpaSwPIbN2987",
		}
		testhelper.VerifyConfigurationTest(t, destination)
	})

	ctxCancel()
	<-svcDone
}

func TestCheckAndIgnoreColumnAlreadyExistError(t *testing.T) {
	t.Parallel()

	testCases := []struct {
		name     string
		err      error
		expected bool
	}{
		{
			name:     "nil error",
			expected: true,
		},
		{
			name: "column already exists error",
			err: &pq.Error{
				Code: "42701",
			},
			expected: true,
		},
		{
			name:     "other error",
			err:      errors.New("other error"),
			expected: false,
		},
	}

	for _, tc := range testCases {
		tc := tc

		t.Run(tc.name, func(t *testing.T) {
			t.Parallel()

			require.Equal(t, tc.expected, redshift.CheckAndIgnoreColumnAlreadyExistError(tc.err))
		})
	}
}

func TestRedshift_AlterColumn(t *testing.T) {
	t.Parallel()

	var (
		bigString      = strings.Repeat("a", 1024)
		smallString    = strings.Repeat("a", 510)
		testNamespace  = "test_namespace"
		testTable      = "test_table"
		testColumn     = "test_column"
		testColumnType = "text"
	)

	testCases := []struct {
		name       string
		createView bool
	}{
		{
			name: "success",
		},
		{
			name:       "view/rule",
			createView: true,
		},
	}

	for _, tc := range testCases {
		tc := tc

		t.Run(tc.name, func(t *testing.T) {
			t.Parallel()

			pool, err := dockertest.NewPool("")
			require.NoError(t, err)

			pgResource, err := resource.SetupPostgres(pool, t)
			require.NoError(t, err)

			rs := redshift.New()
			redshift.WithConfig(rs, config.Default)

			sqlmiddleware := sqlmiddleware.New(pgResource.DB)

			rs.DB = sqlmiddleware
			rs.Namespace = testNamespace

			_, err = rs.DB.Exec(
				fmt.Sprintf("CREATE SCHEMA %s;",
					testNamespace,
				),
			)
			require.NoError(t, err)

			_, err = rs.DB.Exec(
				fmt.Sprintf("CREATE TABLE %q.%q (%s VARCHAR(512));",
					testNamespace,
					testTable,
					testColumn,
				),
			)
			require.NoError(t, err)

			if tc.createView {
				_, err = rs.DB.Exec(
					fmt.Sprintf("CREATE VIEW %[1]q.%[2]q AS SELECT * FROM %[1]q.%[3]q;",
						testNamespace,
						fmt.Sprintf("%s_view", testTable),
						testTable,
					),
				)
				require.NoError(t, err)
			}

			_, err = rs.DB.Exec(
				fmt.Sprintf("INSERT INTO %q.%q (%s) VALUES ('%s');",
					testNamespace,
					testTable,
					testColumn,
					smallString,
				),
			)
			require.NoError(t, err)

			_, err = rs.DB.Exec(
				fmt.Sprintf("INSERT INTO %q.%q (%s) VALUES ('%s');",
					testNamespace,
					testTable,
					testColumn,
					bigString,
				),
			)
			require.ErrorContains(t, err, errors.New("pq: value too long for type character varying(512)").Error())

			res, err := rs.AlterColumn(testTable, testColumn, testColumnType)
			require.NoError(t, err)

			if tc.createView {
				require.True(t, res.IsDependent)
				require.NotEmpty(t, res.Query)
			}

			_, err = rs.DB.Exec(
				fmt.Sprintf("INSERT INTO %q.%q (%s) VALUES ('%s');",
					testNamespace,
					testTable,
					testColumn,
					bigString,
				),
			)
			require.NoError(t, err)
		})
	}
}<|MERGE_RESOLUTION|>--- conflicted
+++ resolved
@@ -1,12 +1,9 @@
 package redshift_test
 
 import (
-<<<<<<< HEAD
 	"context"
+	"database/sql"
 	"encoding/json"
-=======
-	"database/sql"
->>>>>>> ef127ef3
 	"errors"
 	"fmt"
 	"os"
@@ -15,12 +12,12 @@
 	"testing"
 	"time"
 
+	sqlmiddleware "github.com/rudderlabs/rudder-server/warehouse/integrations/middleware/sqlquerywrapper"
+
 	"github.com/rudderlabs/compose-test/testcompose"
 	kitHelper "github.com/rudderlabs/rudder-go-kit/testhelper"
 	"github.com/rudderlabs/rudder-server/runner"
 	"github.com/rudderlabs/rudder-server/testhelper/health"
-	"github.com/rudderlabs/rudder-server/warehouse/integrations/postgres"
-
 	"github.com/rudderlabs/rudder-server/warehouse/encoding"
 
 	"github.com/lib/pq"
@@ -28,7 +25,6 @@
 	"github.com/rudderlabs/rudder-go-kit/config"
 	"github.com/rudderlabs/rudder-go-kit/testhelper/docker/resource"
 
-	sqlmiddleware "github.com/rudderlabs/rudder-server/warehouse/integrations/middleware/sqlquerywrapper"
 	"github.com/rudderlabs/rudder-server/warehouse/integrations/testhelper"
 
 	"github.com/rudderlabs/rudder-server/warehouse/integrations/redshift"
@@ -69,70 +65,9 @@
 	return &credentials, nil
 }
 
-<<<<<<< HEAD
 func isRSTestCredentialsAvailable() bool {
 	_, err := getRSTestCredentials()
 	return err == nil
-=======
-	for _, tc := range testcase {
-		tc := tc
-
-		t.Run(tc.name, func(t *testing.T) {
-			t.Parallel()
-
-			credentials, err := testhelper.RedshiftCredentials()
-			require.NoError(t, err)
-
-			dsn := fmt.Sprintf(
-				"postgres://%s:%s@%s:%s/%s?sslmode=disable",
-				credentials.Username, credentials.Password, credentials.Host, credentials.Port, credentials.DbName,
-			)
-
-			db, err := sql.Open("postgres", dsn)
-			require.NoError(t, err)
-
-			sqlmiddleware := sqlmiddleware.New(db)
-
-			t.Cleanup(func() {
-				require.NoError(t, testhelper.WithConstantRetries(func() error {
-					_, err := db.Exec(fmt.Sprintf(`DROP SCHEMA %q CASCADE;`, tc.schema))
-					return err
-				}))
-			})
-
-			ts := testhelper.WareHouseTest{
-				Schema:                tc.schema,
-				WriteKey:              tc.writeKey,
-				SourceID:              tc.sourceID,
-				DestinationID:         tc.destinationID,
-				Tables:                tc.tables,
-				EventsMap:             tc.eventsMap,
-				StagingFilesEventsMap: tc.stagingFilesEventsMap,
-				LoadFilesEventsMap:    tc.loadFilesEventsMap,
-				TableUploadsEventsMap: tc.tableUploadsEventsMap,
-				WarehouseEventsMap:    tc.warehouseEventsMap,
-				AsyncJob:              tc.asyncJob,
-				Provider:              provider,
-				JobsDB:                jobsDB,
-				JobRunID:              misc.FastUUID().String(),
-				TaskRunID:             misc.FastUUID().String(),
-				UserID:                testhelper.GetUserId(provider),
-				Client: &client.Client{
-					SQL:  sqlmiddleware.DB,
-					Type: client.SQLClient,
-				},
-			}
-			ts.VerifyEvents(t)
-
-			if !tc.asyncJob {
-				ts.UserID = testhelper.GetUserId(provider)
-			}
-			ts.JobRunID = misc.FastUUID().String()
-			ts.TaskRunID = misc.FastUUID().String()
-			ts.VerifyModifiedEvents(t)
-		})
-	}
->>>>>>> ef127ef3
 }
 
 func TestIntegration(t *testing.T) {
@@ -236,14 +171,10 @@
 	health.WaitUntilReady(ctx, t, serviceHealthEndpoint, time.Minute, time.Second, "serviceHealthEndpoint")
 
 	t.Run("Event flow", func(t *testing.T) {
-		jobsDB, err := postgres.Connect(postgres.Credentials{
-			DBName:   "jobsdb",
-			Password: "password",
-			User:     "rudder",
-			Host:     "localhost",
-			SSLMode:  "disable",
-			Port:     fmt.Sprint(jobsDBPort),
-		})
+		dsn := fmt.Sprintf("postgres://%s:%s@%s:%s/%s?sslmode=disable",
+			"rudder", "rudder-password", "localhost", fmt.Sprint(jobsDBPort), "jobsdb",
+		)
+		jobsDB, err := sql.Open("postgres", dsn)
 		require.NoError(t, err)
 		require.NoError(t, jobsDB.Ping())
 
@@ -293,13 +224,12 @@
 			t.Run(tc.name, func(t *testing.T) {
 				t.Parallel()
 
-				db, err := redshift.Connect(redshift.RedshiftCredentials{
-					Host:     rsTestCredentials.Host,
-					Port:     rsTestCredentials.Port,
-					DbName:   rsTestCredentials.DbName,
-					Username: rsTestCredentials.UserName,
-					Password: rsTestCredentials.Password,
-				})
+				dsn := fmt.Sprintf(
+					"postgres://%s:%s@%s:%s/%s?sslmode=disable",
+					rsTestCredentials.UserName, rsTestCredentials.Password, rsTestCredentials.Host, rsTestCredentials.Port, rsTestCredentials.DbName,
+				)
+
+				db, err := sql.Open("postgres", dsn)
 				require.NoError(t, err)
 				require.NoError(t, db.Ping())
 
@@ -456,9 +386,7 @@
 			rs := redshift.New()
 			redshift.WithConfig(rs, config.Default)
 
-			sqlmiddleware := sqlmiddleware.New(pgResource.DB)
-
-			rs.DB = sqlmiddleware
+			rs.DB = sqlmiddleware.New(pgResource.DB)
 			rs.Namespace = testNamespace
 
 			_, err = rs.DB.Exec(
