--- conflicted
+++ resolved
@@ -81,27 +81,17 @@
 	"bit":                      "boolean",
 }
 
-<<<<<<< HEAD
-type HandleT struct {
-	DB             *sql.DB
-	Namespace      string
-	ObjectStorage  string
-	Warehouse      warehouseutils.Warehouse
-	Uploader       warehouseutils.Uploader
-	ConnectTimeout time.Duration
-=======
 type MSSQL struct {
 	DB                          *sql.DB
 	Namespace                   string
 	ObjectStorage               string
 	Warehouse                   warehouseutils.Warehouse
-	Uploader                    warehouseutils.UploaderI
+	Uploader                    warehouseutils.Uploader
 	ConnectTimeout              time.Duration
 	EnableDeleteByJobs          bool
 	Logger                      logger.Logger
 	NumWorkersDownloadLoadFiles int
 	LoadFileDownLoader          downloader.Downloader
->>>>>>> 9a80f459
 }
 
 type Credentials struct {
@@ -134,8 +124,6 @@
 	},
 }
 
-<<<<<<< HEAD
-=======
 func NewMSSQL() *MSSQL {
 	return &MSSQL{
 		Logger: pkgLogger,
@@ -147,7 +135,6 @@
 	h.NumWorkersDownloadLoadFiles = config.GetInt("Warehouse.mssql.numWorkersDownloadLoadFiles", 1)
 }
 
->>>>>>> 9a80f459
 func Connect(cred Credentials) (*sql.DB, error) {
 	// Create connection string
 	// url := fmt.Sprintf("server=%s;user id=%s;password=%s;port=%s;database=%s;encrypt=%s;TrustServerCertificate=true", cred.host, cred.user, cred.password, cred.port, cred.dbName, cred.sslMode)
@@ -190,15 +177,7 @@
 	pkgLogger = logger.NewLogger().Child("warehouse").Child("mssql")
 }
 
-<<<<<<< HEAD
-func loadConfig() {
-	config.RegisterBoolConfigVariable(false, &enableDeleteByJobs, true, "Warehouse.mssql.enableDeleteByJobs")
-}
-
-func (ms *HandleT) getConnectionCredentials() Credentials {
-=======
 func (ms *MSSQL) getConnectionCredentials() Credentials {
->>>>>>> 9a80f459
 	creds := Credentials{
 		Host:     warehouseutils.GetConfigValue(host, ms.Warehouse),
 		DBName:   warehouseutils.GetConfigValue(dbName, ms.Warehouse),
@@ -224,68 +203,8 @@
 	return
 }
 
-<<<<<<< HEAD
-func (ms *HandleT) DownloadLoadFiles(tableName string) ([]string, error) {
-	objects := ms.Uploader.GetLoadFilesMetadata(warehouseutils.GetLoadFilesOptions{Table: tableName})
-	storageProvider := warehouseutils.ObjectStorageType(ms.Warehouse.Destination.DestinationDefinition.Name, ms.Warehouse.Destination.Config, ms.Uploader.UseRudderStorage())
-	downloader, err := filemanager.DefaultFileManagerFactory.New(&filemanager.SettingsT{
-		Provider: storageProvider,
-		Config: misc.GetObjectStorageConfig(misc.ObjectStorageOptsT{
-			Provider:         storageProvider,
-			Config:           ms.Warehouse.Destination.Config,
-			UseRudderStorage: ms.Uploader.UseRudderStorage(),
-			WorkspaceID:      ms.Warehouse.Destination.WorkspaceID,
-		}),
-	})
-	if err != nil {
-		pkgLogger.Errorf("MS: Error in setting up a downloader for destinationID : %s Error : %v", ms.Warehouse.Destination.ID, err)
-		return nil, err
-	}
-	var fileNames []string
-	for _, object := range objects {
-		objectName, err := warehouseutils.GetObjectName(object.Location, ms.Warehouse.Destination.Config, ms.ObjectStorage)
-		if err != nil {
-			pkgLogger.Errorf("MS: Error in converting object location to object key for table:%s: %s,%v", tableName, object.Location, err)
-			return nil, err
-		}
-		dirName := fmt.Sprintf(`/%s/`, misc.RudderWarehouseLoadUploadsTmp)
-		tmpDirPath, err := misc.CreateTMPDIR()
-		if err != nil {
-			pkgLogger.Errorf("MS: Error in creating tmp directory for downloading load file for table:%s: %s, %v", tableName, object.Location, err)
-			return nil, err
-		}
-		ObjectPath := tmpDirPath + dirName + fmt.Sprintf(`%s_%s_%d/`, ms.Warehouse.Destination.DestinationDefinition.Name, ms.Warehouse.Destination.ID, time.Now().Unix()) + objectName
-		err = os.MkdirAll(filepath.Dir(ObjectPath), os.ModePerm)
-		if err != nil {
-			pkgLogger.Errorf("MS: Error in making tmp directory for downloading load file for table:%s: %s, %s %v", tableName, object.Location, err)
-			return nil, err
-		}
-		objectFile, err := os.Create(ObjectPath)
-		if err != nil {
-			pkgLogger.Errorf("MS: Error in creating file in tmp directory for downloading load file for table:%s: %s, %v", tableName, object.Location, err)
-			return nil, err
-		}
-		err = downloader.Download(context.TODO(), objectFile, objectName)
-		if err != nil {
-			pkgLogger.Errorf("MS: Error in downloading file in tmp directory for downloading load file for table:%s: %s, %v", tableName, object.Location, err)
-			return nil, err
-		}
-		fileName := objectFile.Name()
-		if err = objectFile.Close(); err != nil {
-			pkgLogger.Errorf("MS: Error in closing downloaded file in tmp directory for downloading load file for table:%s: %s, %v", tableName, object.Location, err)
-			return nil, err
-		}
-		fileNames = append(fileNames, fileName)
-	}
-	return fileNames, nil
-}
-
-func (ms *HandleT) DeleteBy(tableNames []string, params warehouseutils.DeleteByParams) (err error) {
-	pkgLogger.Infof("MS: Cleaning up the following tables in mysql for MS for tables %s and params %+v", tableNames, params)
-=======
 func (ms *MSSQL) DeleteBy(tableNames []string, params warehouseutils.DeleteByParams) (err error) {
 	ms.Logger.Infof("MS: Cleaning up the following tables in mysql for MS for tables %s and params %+v", tableNames, params)
->>>>>>> 9a80f459
 	for _, tb := range tableNames {
 		sqlStatement := fmt.Sprintf(`DELETE FROM "%[1]s"."%[2]s" WHERE
 		context_sources_job_run_id <> @jobrunid AND
@@ -316,13 +235,8 @@
 	return nil
 }
 
-<<<<<<< HEAD
-func (ms *HandleT) loadTable(tableName string, tableSchemaInUpload warehouseutils.TableSchema, skipTempTableDelete bool) (stagingTableName string, err error) {
-	pkgLogger.Infof("MS: Starting load for table:%s", tableName)
-=======
-func (ms *MSSQL) loadTable(tableName string, tableSchemaInUpload warehouseutils.TableSchemaT, skipTempTableDelete bool) (stagingTableName string, err error) {
+func (ms *MSSQL) loadTable(tableName string, tableSchemaInUpload warehouseutils.TableSchema, skipTempTableDelete bool) (stagingTableName string, err error) {
 	ms.Logger.Infof("MS: Starting load for table:%s", tableName)
->>>>>>> 9a80f459
 
 	// sort column names
 	sortedColumnKeys := warehouseutils.SortColumnKeysFromColumnMap(tableSchemaInUpload)
@@ -422,11 +336,7 @@
 				case "int":
 					var convertedValue int
 					if convertedValue, err = strconv.Atoi(strValue); err != nil {
-<<<<<<< HEAD
-						pkgLogger.Errorf("MS : Mismatch in datatype for type : %s, column : %s, value : %s, err : %v", valueType, sortedColumnKeys[index], strValue, err)
-=======
 						ms.Logger.Errorf("MS : Mismatch in datatype for type : %s, column : %s, value : %s, err : %v", valueType, sortedColumnKeys[index], strValue, err)
->>>>>>> 9a80f459
 						finalColumnValues = append(finalColumnValues, nil)
 					} else {
 						finalColumnValues = append(finalColumnValues, convertedValue)
@@ -434,11 +344,7 @@
 				case "float":
 					var convertedValue float64
 					if convertedValue, err = strconv.ParseFloat(strValue, 64); err != nil {
-<<<<<<< HEAD
-						pkgLogger.Errorf("MS : Mismatch in datatype for type : %s, column : %s, value : %s, err : %v", valueType, sortedColumnKeys[index], strValue, err)
-=======
 						ms.Logger.Errorf("MS : Mismatch in datatype for type : %s, column : %s, value : %s, err : %v", valueType, sortedColumnKeys[index], strValue, err)
->>>>>>> 9a80f459
 						finalColumnValues = append(finalColumnValues, nil)
 					} else {
 						finalColumnValues = append(finalColumnValues, convertedValue)
@@ -447,11 +353,7 @@
 					var convertedValue time.Time
 					// TODO : handling milli?
 					if convertedValue, err = time.Parse(time.RFC3339, strValue); err != nil {
-<<<<<<< HEAD
-						pkgLogger.Errorf("MS : Mismatch in datatype for type : %s, column : %s, value : %s, err : %v", valueType, sortedColumnKeys[index], strValue, err)
-=======
 						ms.Logger.Errorf("MS : Mismatch in datatype for type : %s, column : %s, value : %s, err : %v", valueType, sortedColumnKeys[index], strValue, err)
->>>>>>> 9a80f459
 						finalColumnValues = append(finalColumnValues, nil)
 					} else {
 						finalColumnValues = append(finalColumnValues, convertedValue)
@@ -460,11 +362,7 @@
 				case "boolean":
 					var convertedValue bool
 					if convertedValue, err = strconv.ParseBool(strValue); err != nil {
-<<<<<<< HEAD
-						pkgLogger.Errorf("MS : Mismatch in datatype for type : %s, column : %s, value : %s, err : %v", valueType, sortedColumnKeys[index], strValue, err)
-=======
 						ms.Logger.Errorf("MS : Mismatch in datatype for type : %s, column : %s, value : %s, err : %v", valueType, sortedColumnKeys[index], strValue, err)
->>>>>>> 9a80f459
 						finalColumnValues = append(finalColumnValues, nil)
 					} else {
 						finalColumnValues = append(finalColumnValues, convertedValue)
@@ -478,11 +376,7 @@
 					}
 					var byteArr []byte
 					if hasDiacritics(strValue) {
-<<<<<<< HEAD
-						pkgLogger.Debug("diacritics " + strValue)
-=======
 						ms.Logger.Debug("diacritics " + strValue)
->>>>>>> 9a80f459
 						byteArr = str2ucs2(strValue)
 						// This is needed as with above operation every character occupies 2 bytes
 						if len(byteArr) > mssqlStringLengthLimit {
@@ -490,11 +384,7 @@
 						}
 						finalColumnValues = append(finalColumnValues, byteArr)
 					} else {
-<<<<<<< HEAD
-						pkgLogger.Debug("non-diacritic : " + strValue)
-=======
 						ms.Logger.Debug("non-diacritic : " + strValue)
->>>>>>> 9a80f459
 						finalColumnValues = append(finalColumnValues, strValue)
 					}
 				default:
@@ -727,11 +617,7 @@
 	}
 }
 
-<<<<<<< HEAD
-func (ms *HandleT) createTable(name string, columns warehouseutils.TableSchema) (err error) {
-=======
-func (ms *MSSQL) createTable(name string, columns map[string]string) (err error) {
->>>>>>> 9a80f459
+func (ms *MSSQL) createTable(name string, columns warehouseutils.TableSchema) (err error) {
 	sqlStatement := fmt.Sprintf(`IF  NOT EXISTS (SELECT 1 FROM sys.objects WHERE object_id = OBJECT_ID(N'%[1]s') AND type = N'U')
 	CREATE TABLE %[1]s ( %v )`, name, ColumnsWithDataTypes(columns, ""))
 
@@ -740,11 +626,7 @@
 	return
 }
 
-<<<<<<< HEAD
-func (ms *HandleT) CreateTable(tableName string, columnMap warehouseutils.TableSchema) (err error) {
-=======
-func (ms *MSSQL) CreateTable(tableName string, columnMap map[string]string) (err error) {
->>>>>>> 9a80f459
+func (ms *MSSQL) CreateTable(tableName string, columnMap warehouseutils.TableSchema) (err error) {
 	// Search paths doesn't exist unlike Postgres, default is dbo. Hence, use namespace wherever possible
 	err = ms.createTable(ms.Namespace+"."+tableName, columnMap)
 	return err
@@ -833,11 +715,7 @@
 	return nil
 }
 
-<<<<<<< HEAD
-func (ms *HandleT) Setup(warehouse warehouseutils.Warehouse, uploader warehouseutils.Uploader) (err error) {
-=======
-func (ms *MSSQL) Setup(warehouse warehouseutils.Warehouse, uploader warehouseutils.UploaderI) (err error) {
->>>>>>> 9a80f459
+func (ms *MSSQL) Setup(warehouse warehouseutils.Warehouse, uploader warehouseutils.Uploader) (err error) {
 	ms.Warehouse = warehouse
 	ms.Namespace = warehouse.Namespace
 	ms.Uploader = uploader
@@ -902,11 +780,7 @@
 }
 
 // FetchSchema queries mssql and returns the schema associated with provided namespace
-<<<<<<< HEAD
-func (ms *HandleT) FetchSchema(warehouse warehouseutils.Warehouse) (schema, unrecognizedSchema warehouseutils.Schema, err error) {
-=======
-func (ms *MSSQL) FetchSchema(warehouse warehouseutils.Warehouse) (schema, unrecognizedSchema warehouseutils.SchemaT, err error) {
->>>>>>> 9a80f459
+func (ms *MSSQL) FetchSchema(warehouse warehouseutils.Warehouse) (schema, unrecognizedSchema warehouseutils.Schema, err error) {
 	ms.Warehouse = warehouse
 	ms.Namespace = warehouse.Namespace
 	dbHandle, err := Connect(ms.getConnectionCredentials())
@@ -1027,11 +901,7 @@
 	return client.Client{Type: client.SQLClient, SQL: dbHandle}, err
 }
 
-<<<<<<< HEAD
-func (ms *HandleT) LoadTestTable(_, tableName string, payloadMap map[string]interface{}, _ string) (err error) {
-=======
 func (ms *MSSQL) LoadTestTable(_, tableName string, payloadMap map[string]interface{}, _ string) (err error) {
->>>>>>> 9a80f459
 	sqlStatement := fmt.Sprintf(`INSERT INTO %q.%q (%v) VALUES (%s)`,
 		ms.Namespace,
 		tableName,
