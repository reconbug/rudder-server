package schemarepository

import (
	"fmt"

	"github.com/rudderlabs/rudder-server/warehouse/internal/model"

	warehouseutils "github.com/rudderlabs/rudder-server/warehouse/utils"
)

type LocalSchemaRepository struct {
	warehouse model.Warehouse
	uploader  warehouseutils.Uploader
}

func NewLocalSchemaRepository(wh model.Warehouse, uploader warehouseutils.Uploader) (*LocalSchemaRepository, error) {
	ls := LocalSchemaRepository{
		warehouse: wh,
		uploader:  uploader,
	}

	return &ls, nil
}

<<<<<<< HEAD
func (ls *LocalSchemaRepository) FetchSchema(_ warehouseutils.Warehouse) (warehouseutils.Schema, warehouseutils.Schema, error) {
	schema, err := ls.uploader.GetLocalSchema()
	if err != nil {
		return warehouseutils.Schema{}, warehouseutils.Schema{}, fmt.Errorf("fetching local schema: %w", err)
	}

	return schema, warehouseutils.Schema{}, nil
=======
func (ls *LocalSchemaRepository) localFetchSchema() model.Schema {
	if schema := ls.uploader.GetLocalSchema(); schema != nil {
		return schema
	}
	return model.Schema{}
}

func (ls *LocalSchemaRepository) FetchSchema(_ model.Warehouse) (model.Schema, model.Schema, error) {
	return ls.localFetchSchema(), model.Schema{}, nil
>>>>>>> 20d25688
}

func (*LocalSchemaRepository) CreateSchema() (err error) {
	return nil
}

func (ls *LocalSchemaRepository) CreateTable(tableName string, columnMap model.TableSchema) (err error) {
	// fetch schema from local db
	schema, err := ls.uploader.GetLocalSchema()
	if err != nil {
		return fmt.Errorf("fetching local schema: %w", err)
	}

	if _, ok := schema[tableName]; ok {
		return fmt.Errorf("failed to create table: table %s already exists", tableName)
	}

	// add table to schema
	schema[tableName] = columnMap

	// update schema
	return ls.uploader.UpdateLocalSchema(schema)
}

func (ls *LocalSchemaRepository) AddColumns(tableName string, columnsInfo []warehouseutils.ColumnInfo) (err error) {
	// fetch schema from local db
	schema, err := ls.uploader.GetLocalSchema()
	if err != nil {
		return fmt.Errorf("fetching local schema: %w", err)
	}

	// check if table exists
	if _, ok := schema[tableName]; !ok {
		return fmt.Errorf("failed to add column: table %s does not exist", tableName)
	}

	for _, columnInfo := range columnsInfo {
		schema[tableName][columnInfo.Name] = columnInfo.Type
	}

	// update schema
	return ls.uploader.UpdateLocalSchema(schema)
}

func (ls *LocalSchemaRepository) AlterColumn(tableName, columnName, columnType string) (model.AlterTableResponse, error) {
	// fetch schema from local db
	schema, err := ls.uploader.GetLocalSchema()
	if err != nil {
		return model.AlterTableResponse{}, fmt.Errorf("fetching local schema: %w", err)
	}

	// check if table exists
	if _, ok := schema[tableName]; !ok {
		return model.AlterTableResponse{}, fmt.Errorf("failed to add column: table %s does not exist", tableName)
	}

	// check if column exists
	if _, ok := schema[tableName][columnName]; !ok {
		return model.AlterTableResponse{}, fmt.Errorf("failed to alter column: column %s does not exist in table %s", columnName, tableName)
	}

	schema[tableName][columnName] = columnType

	// update schema
	return model.AlterTableResponse{}, ls.uploader.UpdateLocalSchema(schema)
}

func (*LocalSchemaRepository) RefreshPartitions(_ string, _ []warehouseutils.LoadFile) error {
	return nil
}<|MERGE_RESOLUTION|>--- conflicted
+++ resolved
@@ -22,25 +22,13 @@
 	return &ls, nil
 }
 
-<<<<<<< HEAD
-func (ls *LocalSchemaRepository) FetchSchema(_ warehouseutils.Warehouse) (warehouseutils.Schema, warehouseutils.Schema, error) {
+func (ls *LocalSchemaRepository) FetchSchema(_ model.Warehouse) (warehouseutils.Schema, warehouseutils.Schema, error) {
 	schema, err := ls.uploader.GetLocalSchema()
 	if err != nil {
 		return warehouseutils.Schema{}, warehouseutils.Schema{}, fmt.Errorf("fetching local schema: %w", err)
 	}
 
 	return schema, warehouseutils.Schema{}, nil
-=======
-func (ls *LocalSchemaRepository) localFetchSchema() model.Schema {
-	if schema := ls.uploader.GetLocalSchema(); schema != nil {
-		return schema
-	}
-	return model.Schema{}
-}
-
-func (ls *LocalSchemaRepository) FetchSchema(_ model.Warehouse) (model.Schema, model.Schema, error) {
-	return ls.localFetchSchema(), model.Schema{}, nil
->>>>>>> 20d25688
 }
 
 func (*LocalSchemaRepository) CreateSchema() (err error) {
