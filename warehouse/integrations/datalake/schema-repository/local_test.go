package schemarepository_test

import (
	"fmt"
	"testing"
	"time"

	"github.com/rudderlabs/rudder-server/warehouse/internal/model"

	schemarepository "github.com/rudderlabs/rudder-server/warehouse/integrations/datalake/schema-repository"
	warehouseutils "github.com/rudderlabs/rudder-server/warehouse/utils"
	"github.com/stretchr/testify/require"
)

type mockUploader struct {
	mockError   error
	localSchema model.Schema
}

func (*mockUploader) GetSchemaInWarehouse() model.Schema               { return model.Schema{} }
func (*mockUploader) ShouldOnDedupUseNewRecord() bool                  { return false }
func (*mockUploader) UseRudderStorage() bool                           { return false }
func (*mockUploader) GetLoadFileGenStartTIme() time.Time               { return time.Time{} }
func (*mockUploader) GetLoadFileType() string                          { return "JSON" }
func (*mockUploader) GetFirstLastEvent() (time.Time, time.Time)        { return time.Time{}, time.Time{} }
func (*mockUploader) GetTableSchemaInUpload(string) model.TableSchema  { return nil }
func (*mockUploader) GetSampleLoadFileLocation(string) (string, error) { return "", nil }
func (*mockUploader) GetLoadFilesMetadata(warehouseutils.GetLoadFilesOptions) []warehouseutils.LoadFile {
	return nil
}

func (*mockUploader) GetTableSchemaInWarehouse(string) model.TableSchema {
	return model.TableSchema{}
}

func (*mockUploader) GetSingleLoadFile(string) (warehouseutils.LoadFile, error) {
	return warehouseutils.LoadFile{}, nil
}

<<<<<<< HEAD
func (m *mockUploader) GetLocalSchema() (warehouseutils.Schema, error) {
	return m.localSchema, nil
=======
func (m *mockUploader) GetLocalSchema() model.Schema {
	return m.localSchema
>>>>>>> 20d25688
}

func (m *mockUploader) UpdateLocalSchema(model.Schema) error {
	return m.mockError
}

func TestLocalSchemaRepository_CreateTable(t *testing.T) {
	testCases := []struct {
		name        string
		mockError   error
		localSchema model.Schema
		wantError   error
	}{
		{
			name:        "success",
			localSchema: warehouseutils.Schema{},
		},
		{
			name: "table already exists",
			localSchema: model.Schema{
				"test_table": {
					"test_column_1": "test_type_1",
				},
			},
			wantError: fmt.Errorf("failed to create table: table %s already exists", "test_table"),
		},
		{
			name:        "error updating local schema",
			mockError:   fmt.Errorf("error updating local schema"),
			wantError:   fmt.Errorf("error updating local schema"),
			localSchema: warehouseutils.Schema{},
		},
	}

	for _, tc := range testCases {
		tc := tc

		t.Run(tc.name, func(t *testing.T) {
			t.Parallel()

			warehouse := model.Warehouse{}
			uploader := &mockUploader{
				mockError:   tc.mockError,
				localSchema: tc.localSchema,
			}

			s, err := schemarepository.NewLocalSchemaRepository(warehouse, uploader)
			require.NoError(t, err)

			err = s.CreateTable("test_table", model.TableSchema{
				"test_column_2": "test_type_2",
			})
			if tc.wantError != nil {
				require.EqualError(t, err, tc.wantError.Error())
			} else {
				require.NoError(t, err)
			}
		})
	}
}

func TestLocalSchemaRepository_AddColumns(t *testing.T) {
	testCases := []struct {
		name        string
		mockError   error
		localSchema model.Schema
		wantError   error
	}{
		{
			name: "success",
			localSchema: model.Schema{
				"test_table": {
					"test_column_1": "test_type_1",
				},
			},
		},
		{
			name:      "table does not exists",
			wantError: fmt.Errorf("failed to add column: table %s does not exist", "test_table"),
		},
		{
			name: "error updating local schema",
			localSchema: model.Schema{
				"test_table": {
					"test_column_1": "test_type_1",
				},
			},
			mockError: fmt.Errorf("error updating local schema"),
			wantError: fmt.Errorf("error updating local schema"),
		},
	}

	for _, tc := range testCases {
		tc := tc

		t.Run(tc.name, func(t *testing.T) {
			t.Parallel()

			warehouse := model.Warehouse{}
			uploader := &mockUploader{
				mockError:   tc.mockError,
				localSchema: tc.localSchema,
			}

			s, err := schemarepository.NewLocalSchemaRepository(warehouse, uploader)
			require.NoError(t, err)

			err = s.AddColumns("test_table", []warehouseutils.ColumnInfo{
				{
					Name: "test_column_2",
					Type: "test_type_2",
				},
			})
			if tc.wantError != nil {
				require.EqualError(t, err, tc.wantError.Error())
			} else {
				require.NoError(t, err)
			}
		})
	}
}

func TestLocalSchemaRepository_AlterColumn(t *testing.T) {
	testCases := []struct {
		name        string
		mockError   error
		localSchema model.Schema
		wantError   error
	}{
		{
			name: "success",
			localSchema: model.Schema{
				"test_table": {
					"test_column_1": "test_type_1",
				},
			},
		},
		{
			name:      "table does not exists",
			wantError: fmt.Errorf("failed to add column: table %s does not exist", "test_table"),
		},
		{
			name: "column does not exists",
			localSchema: model.Schema{
				"test_table": {
					"test_column_2": "test_type_2",
				},
			},
			wantError: fmt.Errorf("failed to alter column: column %s does not exist in table %s", "test_column_1", "test_table"),
		},
		{
			name: "error updating local schema",
			localSchema: model.Schema{
				"test_table": {
					"test_column_1": "test_type_1",
				},
			},
			mockError: fmt.Errorf("error updating local schema"),
			wantError: fmt.Errorf("error updating local schema"),
		},
	}

	for _, tc := range testCases {
		tc := tc

		t.Run(tc.name, func(t *testing.T) {
			t.Parallel()

			warehouse := model.Warehouse{}
			uploader := &mockUploader{
				mockError:   tc.mockError,
				localSchema: tc.localSchema,
			}

			s, err := schemarepository.NewLocalSchemaRepository(warehouse, uploader)
			require.NoError(t, err)

			_, err = s.AlterColumn("test_table", "test_column_1", "test_type_2")
			if tc.wantError != nil {
				require.EqualError(t, err, tc.wantError.Error())
			} else {
				require.NoError(t, err)
			}
		})
	}
}<|MERGE_RESOLUTION|>--- conflicted
+++ resolved
@@ -37,13 +37,8 @@
 	return warehouseutils.LoadFile{}, nil
 }
 
-<<<<<<< HEAD
-func (m *mockUploader) GetLocalSchema() (warehouseutils.Schema, error) {
+func (m *mockUploader) GetLocalSchema() (model.Schema, error) {
 	return m.localSchema, nil
-=======
-func (m *mockUploader) GetLocalSchema() model.Schema {
-	return m.localSchema
->>>>>>> 20d25688
 }
 
 func (m *mockUploader) UpdateLocalSchema(model.Schema) error {
