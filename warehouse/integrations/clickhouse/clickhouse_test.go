--- conflicted
+++ resolved
@@ -309,22 +309,8 @@
 	metadata    []warehouseutils.LoadFile
 }
 
-<<<<<<< HEAD
-func (*mockUploader) GetSchemaInWarehouse() warehouseutils.Schema { return warehouseutils.Schema{} }
-func (*mockUploader) GetLocalSchema() (warehouseutils.Schema, error) {
-	return warehouseutils.Schema{}, nil
-}
-func (*mockUploader) UpdateLocalSchema(_ warehouseutils.Schema) error { return nil }
-func (*mockUploader) ShouldOnDedupUseNewRecord() bool                 { return false }
-func (*mockUploader) UseRudderStorage() bool                          { return false }
-func (*mockUploader) GetLoadFileGenStartTIme() time.Time              { return time.Time{} }
-func (*mockUploader) GetLoadFileType() string                         { return "JSON" }
-func (*mockUploader) GetFirstLastEvent() (time.Time, time.Time)       { return time.Time{}, time.Time{} }
-func (*mockUploader) GetTableSchemaInWarehouse(_ string) warehouseutils.TableSchema {
-	return warehouseutils.TableSchema{}
-=======
 func (*mockUploader) GetSchemaInWarehouse() model.Schema        { return model.Schema{} }
-func (*mockUploader) GetLocalSchema() model.Schema              { return model.Schema{} }
+func (*mockUploader) GetLocalSchema() (model.Schema, error)     { return model.Schema{}, nil }
 func (*mockUploader) UpdateLocalSchema(_ model.Schema) error    { return nil }
 func (*mockUploader) ShouldOnDedupUseNewRecord() bool           { return false }
 func (*mockUploader) UseRudderStorage() bool                    { return false }
@@ -333,7 +319,6 @@
 func (*mockUploader) GetFirstLastEvent() (time.Time, time.Time) { return time.Time{}, time.Time{} }
 func (*mockUploader) GetTableSchemaInWarehouse(_ string) model.TableSchema {
 	return model.TableSchema{}
->>>>>>> 20d25688
 }
 
 func (*mockUploader) GetSingleLoadFile(_ string) (warehouseutils.LoadFile, error) {
