package clickhouse

import (
	"compress/gzip"
	"context"
	"crypto/tls"
	"crypto/x509"
	"database/sql"
	"encoding/csv"
	"encoding/json"
	"errors"
	"fmt"
	"io"
	"net/url"
	"os"
	"path"
	"regexp"
	"sort"
	"strconv"
	"strings"
	"time"

	"github.com/rudderlabs/rudder-server/warehouse/internal/service/loadfiles/downloader"

	"github.com/rudderlabs/rudder-server/warehouse/internal/model"

	"golang.org/x/exp/slices"

	"github.com/cenkalti/backoff/v4"

	"github.com/rudderlabs/rudder-go-kit/stats"

	"github.com/ClickHouse/clickhouse-go"
	"github.com/rudderlabs/rudder-go-kit/config"
	"github.com/rudderlabs/rudder-go-kit/logger"
	"github.com/rudderlabs/rudder-server/rruntime"
	"github.com/rudderlabs/rudder-server/utils/misc"
	"github.com/rudderlabs/rudder-server/warehouse/client"

	warehouseutils "github.com/rudderlabs/rudder-server/warehouse/utils"
)

const (
	host           = "host"
	dbName         = "database"
	user           = "user"
	password       = "password"
	port           = "port"
	secure         = "secure"
	skipVerify     = "skipVerify"
	caCertificate  = "caCertificate"
	Cluster        = "cluster"
	partitionField = "received_at"
)

var clickhouseDefaultDateTime, _ = time.Parse(time.RFC3339, "1970-01-01 00:00:00")

// clickhouse doesn't support bool, they recommend to use Uint8 and set 1,0
var rudderDataTypesMapToClickHouse = map[string]string{
	"int":             "Int64",
	"array(int)":      "Array(Int64)",
	"float":           "Float64",
	"array(float)":    "Array(Float64)",
	"string":          "String",
	"array(string)":   "Array(String)",
	"datetime":        "DateTime",
	"array(datetime)": "Array(DateTime)",
	"boolean":         "UInt8",
	"array(boolean)":  "Array(UInt8)",
}

var clickhouseSpecificColumnNameMappings = map[string]string{
	"event":      "LowCardinality(String)",
	"event_text": "LowCardinality(String)",
}

var datatypeDefaultValuesMap = map[string]interface{}{
	"int":      0,
	"float":    0.0,
	"boolean":  0,
	"datetime": clickhouseDefaultDateTime,
}

var clickhouseDataTypesMapToRudder = map[string]string{
	"Int8":                             "int",
	"Int16":                            "int",
	"Int32":                            "int",
	"Int64":                            "int",
	"Array(Int64)":                     "array(int)",
	"Array(Nullable(Int64))":           "array(int)",
	"Float32":                          "float",
	"Float64":                          "float",
	"Array(Float64)":                   "array(float)",
	"Array(Nullable(Float64))":         "array(float)",
	"String":                           "string",
	"Array(String)":                    "array(string)",
	"Array(Nullable(String))":          "array(string)",
	"DateTime":                         "datetime",
	"Array(DateTime)":                  "array(datetime)",
	"Array(Nullable(DateTime))":        "array(datetime)",
	"UInt8":                            "boolean",
	"Array(UInt8)":                     "array(boolean)",
	"Array(Nullable(UInt8))":           "array(boolean)",
	"LowCardinality(String)":           "string",
	"LowCardinality(Nullable(String))": "string",
	"Nullable(Int8)":                   "int",
	"Nullable(Int16)":                  "int",
	"Nullable(Int32)":                  "int",
	"Nullable(Int64)":                  "int",
	"Nullable(Float32)":                "float",
	"Nullable(Float64)":                "float",
	"Nullable(String)":                 "string",
	"Nullable(DateTime)":               "datetime",
	"Nullable(UInt8)":                  "boolean",
	"SimpleAggregateFunction(anyLast, Nullable(Int8))":     "int",
	"SimpleAggregateFunction(anyLast, Nullable(Int16))":    "int",
	"SimpleAggregateFunction(anyLast, Nullable(Int32))":    "int",
	"SimpleAggregateFunction(anyLast, Nullable(Int64))":    "int",
	"SimpleAggregateFunction(anyLast, Nullable(Float32))":  "float",
	"SimpleAggregateFunction(anyLast, Nullable(Float64))":  "float",
	"SimpleAggregateFunction(anyLast, Nullable(String))":   "string",
	"SimpleAggregateFunction(anyLast, Nullable(DateTime))": "datetime",
	"SimpleAggregateFunction(anyLast, Nullable(UInt8))":    "boolean",
}

var errorsMappings = []model.JobError{
	{
		Type:   model.PermissionError,
		Format: regexp.MustCompile(`code: 516, message: .*: Authentication failed: password is incorrect, or there is no user with such name`),
	},
	{
		Type:   model.InsufficientResourceError,
		Format: regexp.MustCompile(`code: 241, message: Memory limit .* exceeded: would use .*, maximum: .*`),
	},
}

type Clickhouse struct {
	DB                          *sql.DB
	Namespace                   string
	ObjectStorage               string
	Warehouse                   model.Warehouse
	Uploader                    warehouseutils.Uploader
	stats                       stats.Stats
	ConnectTimeout              time.Duration
	Logger                      logger.Logger
	QueryDebugLogs              string
	BlockSize                   string
	PoolSize                    string
	ReadTimeout                 string
	WriteTimeout                string
	Compress                    bool
	DisableNullable             bool
	ExecTimeOutInSeconds        time.Duration
	CommitTimeOutInSeconds      time.Duration
	LoadTableFailureRetries     int
	NumWorkersDownloadLoadFiles int
	S3EngineEnabledWorkspaceIDs []string
	LoadFileDownloader          downloader.Downloader
}

type Credentials struct {
	Host          string
	DBName        string
	User          string
	Password      string
	Port          string
	Secure        string
	SkipVerify    string
	TLSConfigName string
	timeout       time.Duration
}

type clickHouseStat struct {
	numRowsLoadFile       stats.Measurement
	downloadLoadFilesTime stats.Measurement
	syncLoadFileTime      stats.Measurement
	commitTime            stats.Measurement
	failRetries           stats.Measurement
	execTimeouts          stats.Measurement
	commitTimeouts        stats.Measurement
}

// newClickHouseStat Creates a new clickHouseStat instance
func (ch *Clickhouse) newClickHouseStat(tableName string) *clickHouseStat {
	warehouse := ch.Warehouse

	tags := map[string]string{
		"workspaceId": warehouse.WorkspaceID,
		"destination": warehouse.Destination.ID,
		"destType":    warehouse.Type,
		"source":      warehouse.Source.ID,
		"namespace":   warehouse.Namespace,
		"identifier":  warehouse.Identifier,
		"tableName":   tableName,
	}

	numRowsLoadFile := ch.stats.NewTaggedStat("warehouse.clickhouse.numRowsLoadFile", stats.CountType, tags)
	downloadLoadFilesTime := ch.stats.NewTaggedStat("warehouse.clickhouse.downloadLoadFilesTime", stats.TimerType, tags)
	syncLoadFileTime := ch.stats.NewTaggedStat("warehouse.clickhouse.syncLoadFileTime", stats.TimerType, tags)
	commitTime := ch.stats.NewTaggedStat("warehouse.clickhouse.commitTime", stats.TimerType, tags)
	failRetries := ch.stats.NewTaggedStat("warehouse.clickhouse.failedRetries", stats.CountType, tags)
	execTimeouts := ch.stats.NewTaggedStat("warehouse.clickhouse.execTimeouts", stats.CountType, tags)
	commitTimeouts := ch.stats.NewTaggedStat("warehouse.clickhouse.commitTimeouts", stats.CountType, tags)

	return &clickHouseStat{
		numRowsLoadFile:       numRowsLoadFile,
		downloadLoadFilesTime: downloadLoadFilesTime,
		syncLoadFileTime:      syncLoadFileTime,
		commitTime:            commitTime,
		failRetries:           failRetries,
		execTimeouts:          execTimeouts,
		commitTimeouts:        commitTimeouts,
	}
}

// connectToClickhouse connects to clickhouse with provided credentials
func (ch *Clickhouse) connectToClickhouse(cred Credentials, includeDBInConn bool) (*sql.DB, error) {
	dsn := url.URL{
		Scheme: "tcp",
		Host:   fmt.Sprintf("%s:%s", cred.Host, cred.Port),
	}

	values := url.Values{
		"username":      []string{cred.User},
		"password":      []string{cred.Password},
		"block_size":    []string{ch.BlockSize},
		"pool_size":     []string{ch.PoolSize},
		"debug":         []string{ch.QueryDebugLogs},
		"secure":        []string{cred.Secure},
		"skip_verify":   []string{cred.SkipVerify},
		"tls_config":    []string{cred.TLSConfigName},
		"read_timeout":  []string{ch.ReadTimeout},
		"write_timeout": []string{ch.WriteTimeout},
		"compress":      []string{strconv.FormatBool(ch.Compress)},
	}

	if includeDBInConn {
		values.Add("database", cred.DBName)
	}
	if cred.timeout > 0 {
		values.Add("timeout", fmt.Sprintf("%d", cred.timeout/time.Second))
	}

	dsn.RawQuery = values.Encode()

	var (
		err error
		db  *sql.DB
	)

	if db, err = sql.Open("clickhouse", dsn.String()); err != nil {
		return nil, fmt.Errorf("clickhouse connection error : (%v)", err)
	}
	return db, nil
}

func New() *Clickhouse {
	return &Clickhouse{
		Logger: logger.NewLogger().Child("warehouse").Child("integrations").Child("clickhouse"),
	}
}

func WithConfig(h *Clickhouse, config *config.Config) {
	h.QueryDebugLogs = config.GetString("Warehouse.clickhouse.queryDebugLogs", "false")
	h.BlockSize = config.GetString("Warehouse.clickhouse.blockSize", "1000000")
	h.PoolSize = config.GetString("Warehouse.clickhouse.poolSize", "100")
	h.ReadTimeout = config.GetString("Warehouse.clickhouse.readTimeout", "300")
	h.WriteTimeout = config.GetString("Warehouse.clickhouse.writeTimeout", "1800")
	h.Compress = config.GetBool("Warehouse.clickhouse.compress", false)
	h.DisableNullable = config.GetBool("Warehouse.clickhouse.disableNullable", false)
	h.ExecTimeOutInSeconds = config.GetDuration("Warehouse.clickhouse.execTimeOutInSeconds", 600, time.Second)
	h.CommitTimeOutInSeconds = config.GetDuration("Warehouse.clickhouse.commitTimeOutInSeconds", 600, time.Second)
	h.LoadTableFailureRetries = config.GetInt("Warehouse.clickhouse.loadTableFailureRetries", 3)
	h.NumWorkersDownloadLoadFiles = config.GetInt("Warehouse.clickhouse.numWorkersDownloadLoadFiles", 8)
	h.S3EngineEnabledWorkspaceIDs = config.GetStringSlice("Warehouse.clickhouse.s3EngineEnabledWorkspaceIDs", nil)
}

/*
registerTLSConfig will create a global map, use different names for the different tls config.
clickhouse will access the config by mentioning the key in connection string
*/
func registerTLSConfig(key, certificate string) {
	tlsConfig := &tls.Config{} // skipcq: GO-S1020
	caCert := []byte(certificate)
	caCertPool := x509.NewCertPool()
	caCertPool.AppendCertsFromPEM(caCert)
	tlsConfig.RootCAs = caCertPool
	_ = clickhouse.RegisterTLSConfig(key, tlsConfig)
}

// getConnectionCredentials gives clickhouse credentials
func (ch *Clickhouse) getConnectionCredentials() Credentials {
	tlsName := ""
	certificate := warehouseutils.GetConfigValue(caCertificate, ch.Warehouse)
	if strings.TrimSpace(certificate) != "" {
		// each destination will have separate tls config, hence using destination id as tlsName
		tlsName = ch.Warehouse.Destination.ID
		registerTLSConfig(tlsName, certificate)
	}
	credentials := Credentials{
		Host:          warehouseutils.GetConfigValue(host, ch.Warehouse),
		DBName:        warehouseutils.GetConfigValue(dbName, ch.Warehouse),
		User:          warehouseutils.GetConfigValue(user, ch.Warehouse),
		Password:      warehouseutils.GetConfigValue(password, ch.Warehouse),
		Port:          warehouseutils.GetConfigValue(port, ch.Warehouse),
		Secure:        warehouseutils.GetConfigValueBoolString(secure, ch.Warehouse),
		SkipVerify:    warehouseutils.GetConfigValueBoolString(skipVerify, ch.Warehouse),
		TLSConfigName: tlsName,
		timeout:       ch.ConnectTimeout,
	}
	return credentials
}

// ColumnsWithDataTypes creates columns and its datatype into sql format for creating table
func (ch *Clickhouse) ColumnsWithDataTypes(tableName string, columns model.TableSchema, notNullableColumns []string) string {
	var arr []string
	for columnName, dataType := range columns {
		codec := ch.getClickHouseCodecForColumnType(dataType, tableName)
		columnType := ch.getClickHouseColumnTypeForSpecificTable(tableName, columnName, rudderDataTypesMapToClickHouse[dataType], slices.Contains(notNullableColumns, columnName))
		arr = append(arr, fmt.Sprintf(`%q %s %s`, columnName, columnType, codec))
	}
	return strings.Join(arr, ",")
}

func (ch *Clickhouse) getClickHouseCodecForColumnType(columnType, tableName string) string {
	if columnType == "datetime" {
		if ch.DisableNullable && !(tableName == warehouseutils.IdentifiesTable || tableName == warehouseutils.UsersTable) {
			return "Codec(DoubleDelta, LZ4)"
		}
	}
	return ""
}

func getClickhouseColumnTypeForSpecificColumn(columnName, columnType string, isNullable bool) string {
	specificColumnType := columnType
	if strings.Contains(specificColumnType, "Array") {
		return specificColumnType
	}
	if isNullable {
		specificColumnType = fmt.Sprintf("Nullable(%s)", specificColumnType)
	}
	if _, ok := clickhouseSpecificColumnNameMappings[columnName]; ok {
		specificColumnType = clickhouseSpecificColumnNameMappings[columnName]
	}

	return specificColumnType
}

// getClickHouseColumnTypeForSpecificTable gets suitable columnType based on the tableName
func (ch *Clickhouse) getClickHouseColumnTypeForSpecificTable(tableName, columnName, columnType string, notNullableKey bool) string {
	if notNullableKey || (tableName != warehouseutils.IdentifiesTable && ch.DisableNullable) {
		return getClickhouseColumnTypeForSpecificColumn(columnName, columnType, false)
	}
	// Nullable is not disabled for users and identity table
	if tableName == warehouseutils.UsersTable {
		return fmt.Sprintf(`SimpleAggregateFunction(anyLast, %s)`, getClickhouseColumnTypeForSpecificColumn(columnName, columnType, true))
	}
	return getClickhouseColumnTypeForSpecificColumn(columnName, columnType, true)
}

func (*Clickhouse) DeleteBy([]string, warehouseutils.DeleteByParams) error {
	return fmt.Errorf(warehouseutils.NotImplementedErrorCode)
}

func generateArgumentString(length int) string {
	var args []string
	for i := 0; i < length; i++ {
		args = append(args, "?")
	}
	return strings.Join(args, ",")
}

func (ch *Clickhouse) castStringToArray(data, dataType string) interface{} {
	switch dataType {
	case "array(int)":
		dataInt := make([]int64, 0)
		err := json.Unmarshal([]byte(data), &dataInt)
		if err != nil {
			ch.Logger.Error("Error while unmarshalling data into array of int: %s", err.Error())
		}
		return dataInt
	case "array(float)":
		dataFloat := make([]float64, 0)
		err := json.Unmarshal([]byte(data), &dataFloat)
		if err != nil {
			ch.Logger.Error("Error while unmarshalling data into array of float: %s", err.Error())
		}
		return dataFloat
	case "array(string)":
		dataInterface := make([]interface{}, 0)
		err := json.Unmarshal([]byte(data), &dataInterface)
		if err != nil {
			ch.Logger.Error("Error while unmarshalling data into array of interface: %s", err.Error())
		}
		dataString := make([]string, 0)
		for _, value := range dataInterface {
			if _, ok := value.(string); ok {
				dataString = append(dataString, value.(string))
			} else {
				bytes, _ := json.Marshal(value)
				dataString = append(dataString, string(bytes))
			}
		}
		return dataString
	case "array(datetime)":
		dataTime := make([]time.Time, 0)
		err := json.Unmarshal([]byte(data), &dataTime)
		if err != nil {
			ch.Logger.Error("Error while unmarshalling data into array of date time: %s", err.Error())
		}
		return dataTime
	case "array(boolean)":
		dataInt := make([]int32, 0)
		dataBool := make([]bool, 0)

		// Since we are converting true/false to 1/0 in warehouse slave
		// We need to unmarshal into []int32 first to load the data into the table
		// If it is unsuccessful, we unmarshal for []bool
		if err := json.Unmarshal([]byte(data), &dataInt); err == nil {
			for _, value := range dataInt {
				dataBool = append(dataBool, value != 0)
			}
			return dataBool
		}

		err := json.Unmarshal([]byte(data), &dataBool)
		if err != nil {
			ch.Logger.Error("Error while unmarshalling data into array of bool: %s", err.Error())
			return dataBool
		}
		return dataBool
	}
	return data
}

// typecastDataFromType typeCasts string data to the mentioned data type
func (ch *Clickhouse) typecastDataFromType(data, dataType string) interface{} {
	var dataI interface{}
	var err error
	switch dataType {
	case "int":
		dataI, err = strconv.Atoi(data)
	case "float":
		dataI, err = strconv.ParseFloat(data, 64)
	case "datetime":
		dataI, err = time.Parse(time.RFC3339, data)
	case "boolean":
		var b bool
		b, err = strconv.ParseBool(data)
		dataI = 0
		if b {
			dataI = 1
		}
	default:
		if strings.Contains(dataType, "array") {
			dataI = ch.castStringToArray(data, dataType)
		} else {
			return data
		}
	}
	if err != nil {
		if ch.DisableNullable {
			return datatypeDefaultValuesMap[dataType]
		}
		return nil
	}
	return dataI
}

// loadTable loads table to clickhouse from the load files
func (ch *Clickhouse) loadTable(ctx context.Context, tableName string, tableSchemaInUpload model.TableSchema) (err error) {
	if ch.UseS3CopyEngineForLoading() {
		return ch.loadByCopyCommand(ctx, tableName, tableSchemaInUpload)
	}
	return ch.loadByDownloadingLoadFiles(ctx, tableName, tableSchemaInUpload)
}

func (ch *Clickhouse) UseS3CopyEngineForLoading() bool {
	if !slices.Contains(ch.S3EngineEnabledWorkspaceIDs, ch.Warehouse.WorkspaceID) {
		return false
	}
	return ch.ObjectStorage == warehouseutils.S3 || ch.ObjectStorage == warehouseutils.MINIO
}

func (ch *Clickhouse) loadByDownloadingLoadFiles(ctx context.Context, tableName string, tableSchemaInUpload model.TableSchema) (err error) {
	ch.Logger.Infof("%s LoadTable Started", ch.GetLogIdentifier(tableName))
	defer ch.Logger.Infof("%s LoadTable Completed", ch.GetLogIdentifier(tableName))

	// Clickhouse stats
	chStats := ch.newClickHouseStat(tableName)

	downloadStart := time.Now()
	fileNames, err := ch.LoadFileDownloader.Download(ctx, tableName)
	chStats.downloadLoadFilesTime.Since(downloadStart)
	if err != nil {
		return
	}
	defer misc.RemoveFilePaths(fileNames...)

	operation := func() error {
		tableError := ch.loadTablesFromFilesNamesWithRetry(ctx, tableName, tableSchemaInUpload, fileNames, chStats)
		err = tableError.err
		if !tableError.enableRetry {
			return nil
		}
		return tableError.err
	}

	backoffWithMaxRetry := backoff.WithMaxRetries(backoff.NewConstantBackOff(1*time.Second), uint64(ch.LoadTableFailureRetries))
	retryError := backoff.RetryNotify(operation, backoffWithMaxRetry, func(error error, t time.Duration) {
		err = fmt.Errorf("%s Error occurred while retrying for load tables with error: %v", ch.GetLogIdentifier(tableName), error)
		ch.Logger.Error(err)
		chStats.failRetries.Count(1)
	})
	if retryError != nil {
		err = retryError
	}
	return
}

func (ch *Clickhouse) credentials() (accessKeyID, secretAccessKey string, err error) {
	if ch.ObjectStorage == warehouseutils.S3 {
		return warehouseutils.GetConfigValue(warehouseutils.AWSAccessSecret, ch.Warehouse), warehouseutils.GetConfigValue(warehouseutils.AWSAccessKey, ch.Warehouse), nil
	}
	if ch.ObjectStorage == warehouseutils.MINIO {
		return warehouseutils.GetConfigValue(warehouseutils.MinioAccessKeyID, ch.Warehouse), warehouseutils.GetConfigValue(warehouseutils.MinioSecretAccessKey, ch.Warehouse), nil
	}
	return "", "", errors.New("objectStorage not supported for loading using S3 engine")
}

func (ch *Clickhouse) loadByCopyCommand(ctx context.Context, tableName string, tableSchemaInUpload model.TableSchema) error {
	ch.Logger.Infof("LoadTable By COPY command Started for table: %s", tableName)

	strKeys := warehouseutils.GetColumnsFromTableSchema(tableSchemaInUpload)
	sort.Strings(strKeys)
	sortedColumnNames := strings.Join(strKeys, ",")
	sortedColumnNamesWithDataTypes := warehouseutils.JoinWithFormatting(strKeys, func(idx int, name string) string {
		return fmt.Sprintf(`%s %s`, name, rudderDataTypesMapToClickHouse[tableSchemaInUpload[name]])
	}, ",")

	csvObjectLocation, err := ch.Uploader.GetSampleLoadFileLocation(tableName)
	if err != nil {
		return fmt.Errorf("sample load file location with error: %w", err)
	}
	loadFolderDir, _ := path.Split(csvObjectLocation)
	loadFolder := loadFolderDir + "*.csv.gz"

	accessKeyID, secretAccessKey, err := ch.credentials()
	if err != nil {
		return fmt.Errorf("auth credentials during load for copy with error: %w", err)
	}

	sqlStatement := fmt.Sprintf(`
		INSERT INTO %[1]q.%[2]q (
			%[3]s
		)
		SELECT
		  *
		FROM
		  s3(
			'%[4]s',
		  	'%[5]s',
		  	'%[6]s',
			'CSV',
			'%[7]s',
			'gz'
		  )
			settings
				date_time_input_format = 'best_effort',
				input_format_csv_arrays_as_nested_csv = 1;
		`,
		ch.Namespace,                   // 1
		tableName,                      // 2
		sortedColumnNames,              // 3
		loadFolder,                     // 4
		accessKeyID,                    // 5
		secretAccessKey,                // 6
		sortedColumnNamesWithDataTypes, // 7
	)
	_, err = ch.DB.ExecContext(ctx, sqlStatement)
	if err != nil {
		return fmt.Errorf("executing insert query for load table with error: %w", err)
	}

	ch.Logger.Infof("LoadTable By COPY command Completed for table: %s", tableName)
	return nil
}

type tableError struct {
	enableRetry bool
	err         error
}

func (ch *Clickhouse) loadTablesFromFilesNamesWithRetry(ctx context.Context, tableName string, tableSchemaInUpload model.TableSchema, fileNames []string, chStats *clickHouseStat) (terr tableError) {
	ch.Logger.Debugf("%s LoadTablesFromFilesNamesWithRetry Started", ch.GetLogIdentifier(tableName))
	defer ch.Logger.Debugf("%s LoadTablesFromFilesNamesWithRetry Completed", ch.GetLogIdentifier(tableName))

	var txn *sql.Tx
	var err error

	onError := func(err error) {
		if txn != nil {
			go func() {
				ch.Logger.Debugf("%s Rollback Started for loading in table", ch.GetLogIdentifier(tableName))
				_ = txn.Rollback()
				ch.Logger.Debugf("%s Rollback Completed for loading in table", ch.GetLogIdentifier(tableName))
			}()
		}
		terr.err = err
		ch.Logger.Errorf("%s OnError for loading in table with error: %v", ch.GetLogIdentifier(tableName), err)
	}

	ch.Logger.Debugf("%s Beginning a transaction in db for loading in table", ch.GetLogIdentifier(tableName))
	txn, err = ch.DB.BeginTx(ctx, &sql.TxOptions{})
	if err != nil {
		err = fmt.Errorf("%s Error while beginning a transaction in db for loading in table with error:%v", ch.GetLogIdentifier(tableName), err)
		onError(err)
		return
	}
	ch.Logger.Debugf("%s Completed a transaction in db for loading in table", ch.GetLogIdentifier(tableName))

	// sort column names
	sortedColumnKeys := warehouseutils.SortColumnKeysFromColumnMap(tableSchemaInUpload)
	sortedColumnString := warehouseutils.DoubleQuoteAndJoinByComma(sortedColumnKeys)

	sqlStatement := fmt.Sprintf(`INSERT INTO %q.%q (%v) VALUES (%s)`, ch.Namespace, tableName, sortedColumnString, generateArgumentString(len(sortedColumnKeys)))
	ch.Logger.Debugf("%s Preparing statement exec in db for loading in table for query:%s", ch.GetLogIdentifier(tableName), sqlStatement)
	stmt, err := txn.PrepareContext(ctx, sqlStatement)
	if err != nil {
		err = fmt.Errorf("%s Error while preparing statement for transaction in db for loading in table for query:%s error:%v", ch.GetLogIdentifier(tableName), sqlStatement, err)
		onError(err)
		return
	}
	ch.Logger.Debugf("%s Prepared statement exec in db for loading in table", ch.GetLogIdentifier(tableName))

	for _, objectFileName := range fileNames {
		syncStart := time.Now()

		var gzipFile *os.File
		gzipFile, err = os.Open(objectFileName)
		if err != nil {
			err = fmt.Errorf("%s Error opening file using os.Open for file:%s while loading to table with error:%v", ch.GetLogIdentifier(tableName), objectFileName, err.Error())
			onError(err)
			return
		}

		var gzipReader *gzip.Reader
		gzipReader, err = gzip.NewReader(gzipFile)
		if err != nil {
			rruntime.GoForWarehouse(func() {
				misc.RemoveFilePaths(objectFileName)
			})
			_ = gzipFile.Close()
			err = fmt.Errorf("%s Error reading file using gzip.NewReader for file:%s while loading to table with error:%v", ch.GetLogIdentifier(tableName), gzipFile.Name(), err.Error())
			onError(err)
			return
		}

		csvReader := csv.NewReader(gzipReader)
		var csvRowsProcessedCount int
		for {
			var record []string
			record, err = csvReader.Read()
			if err != nil {
				if err == io.EOF {
					ch.Logger.Debugf("%s File reading completed while reading csv file for loading in table for objectFileName:%s", ch.GetLogIdentifier(tableName), objectFileName)
					break
				}
				err = fmt.Errorf("%s Error while reading csv file %s for loading in table with error:%v", ch.GetLogIdentifier(tableName), objectFileName, err)
				onError(err)
				return
			}
			if len(sortedColumnKeys) != len(record) {
				err = fmt.Errorf(`%s Load file CSV columns for a row mismatch number found in upload schema. Columns in CSV row: %d, Columns in upload schema of table with sortedColumnKeys: %d. Processed rows in csv file until mismatch: %d`, ch.GetLogIdentifier(tableName), len(record), len(sortedColumnKeys), csvRowsProcessedCount)
				onError(err)
				return
			}
			var recordInterface []interface{}
			for index, value := range record {
				columnName := sortedColumnKeys[index]
				columnDataType := tableSchemaInUpload[columnName]
				data := ch.typecastDataFromType(value, columnDataType)
				recordInterface = append(recordInterface, data)
			}

			stmtCtx, stmtCancel := context.WithCancel(ctx)
			misc.RunWithTimeout(func() {
				ch.Logger.Debugf("%s Starting Prepared statement exec", ch.GetLogIdentifier(tableName))
				_, err = stmt.ExecContext(stmtCtx, recordInterface...)
				ch.Logger.Debugf("%s Completed Prepared statement exec", ch.GetLogIdentifier(tableName))
			}, func() {
				ch.Logger.Debugf("%s Cancelling and closing statement", ch.GetLogIdentifier(tableName))
				stmtCancel()
				go func() {
					_ = stmt.Close()
				}()
				err = fmt.Errorf("%s Timed out exec table for objectFileName: %s", ch.GetLogIdentifier(tableName), objectFileName)
				terr.enableRetry = true
				chStats.execTimeouts.Count(1)
			}, ch.ExecTimeOutInSeconds)

			if err != nil {
				err = fmt.Errorf("%s Error in inserting statement for loading in table with error:%v", ch.GetLogIdentifier(tableName), err)
				onError(err)
				return
			}
			csvRowsProcessedCount++
		}

		chStats.numRowsLoadFile.Count(csvRowsProcessedCount)

		_ = gzipReader.Close()
		_ = gzipFile.Close()

		chStats.syncLoadFileTime.Since(syncStart)
	}

	misc.RunWithTimeout(func() {
		defer chStats.commitTime.RecordDuration()()

		ch.Logger.Debugf("%s Committing transaction", ch.GetLogIdentifier(tableName))
		if err = txn.Commit(); err != nil {
			err = fmt.Errorf("%s Error while committing transaction as there was error while loading in table with error:%v", ch.GetLogIdentifier(tableName), err)
			return
		}
		ch.Logger.Debugf("%v Committed transaction", ch.GetLogIdentifier(tableName))
	}, func() {
		err = fmt.Errorf("%s Timed out while committing", ch.GetLogIdentifier(tableName))
		terr.enableRetry = true
		chStats.commitTimeouts.Count(1)
	}, ch.CommitTimeOutInSeconds)

	if err != nil {
		err = fmt.Errorf("%s Error occurred while committing with error:%v", ch.GetLogIdentifier(tableName), err)
		onError(err)
		return
	}
	ch.Logger.Infof("%s Completed loading the table", ch.GetLogIdentifier(tableName))
	return
}

func (ch *Clickhouse) schemaExists(schemaName string) (exists bool, err error) {
	var count int64
	sqlStatement := "SELECT count(*) FROM system.databases WHERE name = ?"
	err = ch.DB.QueryRow(sqlStatement, schemaName).Scan(&count)
	// ignore err if no results for query
	if err == sql.ErrNoRows {
		err = nil
	}
	exists = count > 0
	return
}

// createSchema creates a database in clickhouse
func (ch *Clickhouse) createSchema() (err error) {
	var schemaExists bool
	schemaExists, err = ch.schemaExists(ch.Namespace)
	if err != nil {
		ch.Logger.Errorf("CH: Error checking if database: %s exists: %v", ch.Namespace, err)
		return err
	}
	if schemaExists {
		ch.Logger.Infof("CH: Skipping creating database: %s since it already exists", ch.Namespace)
		return
	}
	dbHandle, err := ch.connectToClickhouse(ch.getConnectionCredentials(), false)
	if err != nil {
		return err
	}
	defer dbHandle.Close()
	cluster := warehouseutils.GetConfigValue(Cluster, ch.Warehouse)
	clusterClause := ""
	if len(strings.TrimSpace(cluster)) > 0 {
		clusterClause = fmt.Sprintf(`ON CLUSTER %q`, cluster)
	}
	sqlStatement := fmt.Sprintf(`CREATE DATABASE IF NOT EXISTS %q %s`, ch.Namespace, clusterClause)
	ch.Logger.Infof("CH: Creating database in clickhouse for ch:%s : %v", ch.Warehouse.Destination.ID, sqlStatement)
	_, err = dbHandle.Exec(sqlStatement)
	return
}

/*
createUsersTable creates a user's table with engine AggregatingMergeTree,
this lets us choose aggregation logic before merging records with same user id.
current behaviour is to replace user  properties with the latest non-null values
*/
func (ch *Clickhouse) createUsersTable(name string, columns model.TableSchema) (err error) {
	sortKeyFields := []string{"id"}
	notNullableColumns := []string{"received_at", "id"}
	clusterClause := ""
	engine := "AggregatingMergeTree"
	engineOptions := ""
	cluster := warehouseutils.GetConfigValue(Cluster, ch.Warehouse)
	if len(strings.TrimSpace(cluster)) > 0 {
		clusterClause = fmt.Sprintf(`ON CLUSTER %q`, cluster)
		engine = fmt.Sprintf(`%s%s`, "Replicated", engine)
		engineOptions = `'/clickhouse/{cluster}/tables/{database}/{table}', '{replica}'`
	}
	sqlStatement := fmt.Sprintf(`CREATE TABLE IF NOT EXISTS %q.%q %s ( %v )  ENGINE = %s(%s) ORDER BY %s PARTITION BY toDate(%s)`, ch.Namespace, name, clusterClause, ch.ColumnsWithDataTypes(name, columns, notNullableColumns), engine, engineOptions, getSortKeyTuple(sortKeyFields), partitionField)
	ch.Logger.Infof("CH: Creating table in clickhouse for ch:%s : %v", ch.Warehouse.Destination.ID, sqlStatement)
	_, err = ch.DB.Exec(sqlStatement)
	return
}

func getSortKeyTuple(sortKeyFields []string) string {
	tuple := "("
	for index, field := range sortKeyFields {
		if index == len(sortKeyFields)-1 {
			tuple += fmt.Sprintf(`%q`, field)
		} else {
			tuple += fmt.Sprintf(`%q,`, field)
		}
	}
	tuple += ")"
	return tuple
}

// CreateTable creates table with engine ReplacingMergeTree(), this is used for dedupe event data and replace it will the latest data if duplicate data found. This logic is handled by clickhouse
// The engine differs from MergeTree in that it removes duplicate entries with the same sorting key value.
func (ch *Clickhouse) CreateTable(tableName string, columns model.TableSchema) (err error) {
	sortKeyFields := []string{"received_at", "id"}
	if tableName == warehouseutils.DiscardsTable {
		sortKeyFields = []string{"received_at"}
	}
	if strings.HasPrefix(tableName, warehouseutils.CTStagingTablePrefix) {
		sortKeyFields = []string{"id"}
	}
	var sqlStatement string
	if tableName == warehouseutils.UsersTable {
		return ch.createUsersTable(tableName, columns)
	}
	clusterClause := ""
	engine := "ReplacingMergeTree"
	engineOptions := ""
	cluster := warehouseutils.GetConfigValue(Cluster, ch.Warehouse)
	if len(strings.TrimSpace(cluster)) > 0 {
		clusterClause = fmt.Sprintf(`ON CLUSTER %q`, cluster)
		engine = fmt.Sprintf(`%s%s`, "Replicated", engine)
		engineOptions = `'/clickhouse/{cluster}/tables/{database}/{table}', '{replica}'`
	}
	var orderByClause string
	if len(sortKeyFields) > 0 {
		orderByClause = fmt.Sprintf(`ORDER BY %s`, getSortKeyTuple(sortKeyFields))
	}

	var partitionByClause string
	if _, ok := columns[partitionField]; ok {
		partitionByClause = fmt.Sprintf(`PARTITION BY toDate(%s)`, partitionField)
	}

	sqlStatement = fmt.Sprintf(`CREATE TABLE IF NOT EXISTS %q.%q %s ( %v ) ENGINE = %s(%s) %s %s`, ch.Namespace, tableName, clusterClause, ch.ColumnsWithDataTypes(tableName, columns, sortKeyFields), engine, engineOptions, orderByClause, partitionByClause)

	ch.Logger.Infof("CH: Creating table in clickhouse for ch:%s : %v", ch.Warehouse.Destination.ID, sqlStatement)
	_, err = ch.DB.Exec(sqlStatement)
	return
}

func (ch *Clickhouse) DropTable(tableName string) (err error) {
	cluster := warehouseutils.GetConfigValue(Cluster, ch.Warehouse)
	clusterClause := ""
	if len(strings.TrimSpace(cluster)) > 0 {
		clusterClause = fmt.Sprintf(`ON CLUSTER %q`, cluster)
	}
	sqlStatement := fmt.Sprintf(`DROP TABLE %q.%q %s `, ch.Warehouse.Namespace, tableName, clusterClause)
	_, err = ch.DB.Exec(sqlStatement)
	return
}

func (ch *Clickhouse) AddColumns(tableName string, columnsInfo []warehouseutils.ColumnInfo) (err error) {
	var (
		query         string
		queryBuilder  strings.Builder
		cluster       string
		clusterClause string
	)

	cluster = warehouseutils.GetConfigValue(Cluster, ch.Warehouse)
	if len(strings.TrimSpace(cluster)) > 0 {
		clusterClause = fmt.Sprintf(`ON CLUSTER %q`, cluster)
	}

	queryBuilder.WriteString(fmt.Sprintf(`
		ALTER TABLE
		  %q.%q %s`,
		ch.Namespace,
		tableName,
		clusterClause,
	))

	for _, columnInfo := range columnsInfo {
		columnType := ch.getClickHouseColumnTypeForSpecificTable(
			tableName,
			columnInfo.Name,
			rudderDataTypesMapToClickHouse[columnInfo.Type],
			false,
		)
		queryBuilder.WriteString(fmt.Sprintf(` ADD COLUMN IF NOT EXISTS %q %s,`, columnInfo.Name, columnType))
	}

	query = strings.TrimSuffix(queryBuilder.String(), ",")
	query += ";"

	ch.Logger.Infof("CH: Adding columns for destinationID: %s, tableName: %s with query: %v", ch.Warehouse.Destination.ID, tableName, query)
	_, err = ch.DB.Exec(query)
	return
}

func (ch *Clickhouse) CreateSchema() (err error) {
	if len(ch.Uploader.GetSchemaInWarehouse()) > 0 {
		return nil
	}
	err = ch.createSchema()
	return err
}

func (*Clickhouse) AlterColumn(_, _, _ string) (model.AlterTableResponse, error) {
	return model.AlterTableResponse{}, nil
}

// TestConnection is used destination connection tester to test the clickhouse connection
func (ch *Clickhouse) TestConnection(ctx context.Context, _ model.Warehouse) error {
	err := ch.DB.PingContext(ctx)
	if errors.Is(err, context.DeadlineExceeded) {
		return fmt.Errorf("connection timeout: %w", err)
	}
	if err != nil {
		return fmt.Errorf("pinging: %w", err)
	}

	return nil
}

func (ch *Clickhouse) Setup(warehouse model.Warehouse, uploader warehouseutils.Uploader) (err error) {
	ch.Warehouse = warehouse
	ch.Namespace = warehouse.Namespace
	ch.Uploader = uploader
	ch.stats = stats.Default
	ch.ObjectStorage = warehouseutils.ObjectStorageType(warehouseutils.CLICKHOUSE, warehouse.Destination.Config, ch.Uploader.UseRudderStorage())
	ch.LoadFileDownloader = downloader.NewDownloader(&warehouse, uploader, ch.NumWorkersDownloadLoadFiles)

	ch.DB, err = ch.connectToClickhouse(ch.getConnectionCredentials(), true)
	return err
}

func (*Clickhouse) CrashRecover() {}

// FetchSchema queries clickhouse and returns the schema associated with provided namespace
<<<<<<< HEAD
func (ch *Clickhouse) FetchSchema(warehouse model.Warehouse) (schema, unrecognizedSchema model.Schema, err error) {
	ch.Warehouse = warehouse
	ch.Namespace = warehouse.Namespace
	dbHandle, err := ch.connectToClickhouse(ch.getConnectionCredentials(), true)
	if err != nil {
		return
	}
	defer dbHandle.Close()
=======
func (ch *Clickhouse) FetchSchema() (model.Schema, model.Schema, error) {
	schema := make(model.Schema)
	unrecognizedSchema := make(model.Schema)
>>>>>>> 61517a86

	sqlStatement := `
		SELECT
		  table,
		  name,
		  type
		FROM
		  system.columns
		WHERE
		  database = ?
	`

	rows, err := ch.DB.Query(sqlStatement, ch.Namespace)
	if errors.Is(err, sql.ErrNoRows) {
		return schema, unrecognizedSchema, nil
	}
	if err != nil {
		if clickhouseErr, ok := err.(*clickhouse.Exception); ok && clickhouseErr.Code == 81 {
			return schema, unrecognizedSchema, nil
		}
		return nil, nil, fmt.Errorf("fetching schema: %w", err)
	}
	defer func() { _ = rows.Close() }()

	for rows.Next() {
		var tableName, columnName, columnType string

		if err := rows.Scan(&tableName, &columnName, &columnType); err != nil {
			return nil, nil, fmt.Errorf("scanning schema: %w", err)
		}

		if _, ok := schema[tableName]; !ok {
			schema[tableName] = make(model.TableSchema)
		}
		if datatype, ok := clickhouseDataTypesMapToRudder[columnType]; ok {
			schema[tableName][columnName] = datatype
		} else {
			if _, ok := unrecognizedSchema[tableName]; !ok {
				unrecognizedSchema[tableName] = make(model.TableSchema)
			}
			unrecognizedSchema[tableName][columnName] = warehouseutils.MISSING_DATATYPE

			warehouseutils.WHCounterStat(warehouseutils.RUDDER_MISSING_DATATYPE, &ch.Warehouse, warehouseutils.Tag{Name: "datatype", Value: columnType}).Count(1)
		}
	}
	if err := rows.Err(); err != nil {
		return nil, nil, fmt.Errorf("fetching schema: %w", err)
	}

	return schema, unrecognizedSchema, nil
}

func (ch *Clickhouse) LoadUserTables(ctx context.Context) (errorMap map[string]error) {
	errorMap = map[string]error{warehouseutils.IdentifiesTable: nil}
	err := ch.loadTable(ctx, warehouseutils.IdentifiesTable, ch.Uploader.GetTableSchemaInUpload(warehouseutils.IdentifiesTable))
	if err != nil {
		errorMap[warehouseutils.IdentifiesTable] = err
		return
	}

	if len(ch.Uploader.GetTableSchemaInUpload(warehouseutils.UsersTable)) == 0 {
		return
	}
	errorMap[warehouseutils.UsersTable] = nil
	err = ch.loadTable(ctx, warehouseutils.UsersTable, ch.Uploader.GetTableSchemaInUpload(warehouseutils.UsersTable))
	if err != nil {
		errorMap[warehouseutils.UsersTable] = err
		return
	}
	return
}

func (ch *Clickhouse) LoadTable(ctx context.Context, tableName string) error {
	err := ch.loadTable(ctx, tableName, ch.Uploader.GetTableSchemaInUpload(tableName))
	return err
}

func (ch *Clickhouse) Cleanup() {
	if ch.DB != nil {
		_ = ch.DB.Close()
	}
}

func (*Clickhouse) LoadIdentityMergeRulesTable() (err error) {
	return
}

func (*Clickhouse) LoadIdentityMappingsTable() (err error) {
	return
}

func (*Clickhouse) DownloadIdentityRules(*misc.GZipWriter) (err error) {
	return
}

func (*Clickhouse) IsEmpty(_ model.Warehouse) (empty bool, err error) {
	return
}

func (ch *Clickhouse) GetTotalCountInTable(ctx context.Context, tableName string) (int64, error) {
	var (
		total        int64
		err          error
		sqlStatement string
	)
	sqlStatement = fmt.Sprintf(`
		SELECT count(*) FROM "%[1]s"."%[2]s";
	`,
		ch.Namespace,
		tableName,
	)
	err = ch.DB.QueryRowContext(ctx, sqlStatement).Scan(&total)
	return total, err
}

func (ch *Clickhouse) Connect(warehouse model.Warehouse) (client.Client, error) {
	ch.Warehouse = warehouse
	ch.Namespace = warehouse.Namespace
	ch.ObjectStorage = warehouseutils.ObjectStorageType(
		warehouseutils.CLICKHOUSE,
		warehouse.Destination.Config,
		misc.IsConfiguredToUseRudderObjectStorage(ch.Warehouse.Destination.Config),
	)
	dbHandle, err := ch.connectToClickhouse(ch.getConnectionCredentials(), true)
	if err != nil {
		return client.Client{}, err
	}

	return client.Client{Type: client.SQLClient, SQL: dbHandle}, err
}

func (ch *Clickhouse) GetLogIdentifier(args ...string) string {
	if len(args) == 0 {
		return fmt.Sprintf("[%s][%s][%s][%s]", ch.Warehouse.Type, ch.Warehouse.Source.ID, ch.Warehouse.Destination.ID, ch.Warehouse.Namespace)
	}
	return fmt.Sprintf("[%s][%s][%s][%s][%s]", ch.Warehouse.Type, ch.Warehouse.Source.ID, ch.Warehouse.Destination.ID, ch.Warehouse.Namespace, strings.Join(args, "]["))
}

func (ch *Clickhouse) LoadTestTable(_, tableName string, payloadMap map[string]interface{}, _ string) (err error) {
	var columns []string
	var recordInterface []interface{}

	for key, value := range payloadMap {
		recordInterface = append(recordInterface, value)
		columns = append(columns, key)
	}

	sqlStatement := fmt.Sprintf(`INSERT INTO %q.%q (%v) VALUES (%s)`,
		ch.Namespace,
		tableName,
		strings.Join(columns, ","),
		generateArgumentString(len(columns)),
	)
	txn, err := ch.DB.Begin()
	if err != nil {
		return
	}

	stmt, err := txn.Prepare(sqlStatement)
	if err != nil {
		return
	}

	if _, err = stmt.Exec(recordInterface...); err != nil {
		return
	}

	if err = stmt.Close(); err != nil {
		return
	}
	if err = txn.Commit(); err != nil {
		return
	}
	return
}

func (ch *Clickhouse) SetConnectionTimeout(timeout time.Duration) {
	ch.ConnectTimeout = timeout
}

func (*Clickhouse) ErrorMappings() []model.JobError {
	return errorsMappings
}<|MERGE_RESOLUTION|>--- conflicted
+++ resolved
@@ -945,20 +945,9 @@
 func (*Clickhouse) CrashRecover() {}
 
 // FetchSchema queries clickhouse and returns the schema associated with provided namespace
-<<<<<<< HEAD
-func (ch *Clickhouse) FetchSchema(warehouse model.Warehouse) (schema, unrecognizedSchema model.Schema, err error) {
-	ch.Warehouse = warehouse
-	ch.Namespace = warehouse.Namespace
-	dbHandle, err := ch.connectToClickhouse(ch.getConnectionCredentials(), true)
-	if err != nil {
-		return
-	}
-	defer dbHandle.Close()
-=======
 func (ch *Clickhouse) FetchSchema() (model.Schema, model.Schema, error) {
 	schema := make(model.Schema)
 	unrecognizedSchema := make(model.Schema)
->>>>>>> 61517a86
 
 	sqlStatement := `
 		SELECT
