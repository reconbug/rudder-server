package postgreslegacy

import (
	"compress/gzip"
	"context"
	"database/sql"
	"encoding/csv"
	"fmt"
	"io"
	"net/url"
	"os"
	"path/filepath"
	"regexp"
	"strings"
	"time"

	"github.com/rudderlabs/rudder-server/warehouse/uploader"

	"github.com/rudderlabs/rudder-server/warehouse/internal/model"

	"golang.org/x/exp/slices"

	"github.com/lib/pq"
	"github.com/rudderlabs/rudder-server/config"
	"github.com/rudderlabs/rudder-server/services/filemanager"
	"github.com/rudderlabs/rudder-server/services/stats"
	"github.com/rudderlabs/rudder-server/utils/logger"
	"github.com/rudderlabs/rudder-server/utils/misc"
	"github.com/rudderlabs/rudder-server/warehouse/client"
	"github.com/rudderlabs/rudder-server/warehouse/tunnelling"
	warehouseutils "github.com/rudderlabs/rudder-server/warehouse/utils"
)

var pkgLogger logger.Logger

const (
	host     = "host"
	dbName   = "database"
	user     = "user"
	password = "password"
	port     = "port"
	sslMode  = "sslMode"
	verifyCA = "verify-ca"
)

const (
	provider       = warehouseutils.POSTGRES
	tableNameLimit = 127
)

// load table transaction stages
const (
	createStagingTable       = "staging_table_creation"
	copyInSchemaStagingTable = "staging_table_copy_in_schema"
	openLoadFiles            = "load_files_opening"
	readGzipLoadFiles        = "load_files_gzip_reading"
	readCsvLoadFiles         = "load_files_csv_reading"
	csvColumnCountMismatch   = "csv_column_count_mismatch"
	loadStagingTable         = "staging_table_loading"
	stagingTableloadStage    = "staging_table_load_stage"
	deleteDedup              = "dedup_deletion"
	insertDedup              = "dedup_insertion"
	dedupStage               = "dedup_stage"
)

var errorsMappings = []model.JobError{
	{
		Type:   model.ResourceNotFoundError,
		Format: regexp.MustCompile(`dial tcp: lookup .*: no such host`),
	},
	{
		Type:   model.PermissionError,
		Format: regexp.MustCompile(`dial tcp .* connect: connection refused`),
	},
	{
		Type:   model.ResourceNotFoundError,
		Format: regexp.MustCompile(`pq: database .* does not exist`),
	},
	{
		Type:   model.ResourceNotFoundError,
		Format: regexp.MustCompile(`pq: the database system is starting up`),
	},
	{
		Type:   model.ResourceNotFoundError,
		Format: regexp.MustCompile(`pq: the database system is shutting down`),
	},
	{
		Type:   model.ResourceNotFoundError,
		Format: regexp.MustCompile(`pq: relation .* does not exist`),
	},
	{
		Type:   model.ResourceNotFoundError,
		Format: regexp.MustCompile(`pq: cannot set transaction read-write mode during recovery`),
	},
	{
		Type:   model.ColumnCountError,
		Format: regexp.MustCompile(`pq: tables can have at most 1600 columns`),
	},
	{
		Type:   model.PermissionError,
		Format: regexp.MustCompile(`pq: password authentication failed for user`),
	},
	{
		Type:   model.PermissionError,
		Format: regexp.MustCompile(`pq: permission denied`),
	},
}

var rudderDataTypesMapToPostgres = map[string]string{
	"int":      "bigint",
	"float":    "numeric",
	"string":   "text",
	"datetime": "timestamptz",
	"boolean":  "boolean",
	"json":     "jsonb",
}

var postgresDataTypesMapToRudder = map[string]string{
	"integer":                  "int",
	"smallint":                 "int",
	"bigint":                   "int",
	"double precision":         "float",
	"numeric":                  "float",
	"real":                     "float",
	"text":                     "string",
	"varchar":                  "string",
	"char":                     "string",
	"timestamptz":              "datetime",
	"timestamp with time zone": "datetime",
	"timestamp":                "datetime",
	"boolean":                  "boolean",
	"jsonb":                    "json",
}

type Handle struct {
	DB                                          *sql.DB
	Namespace                                   string
	ObjectStorage                               string
<<<<<<< HEAD
	Warehouse                                   warehouseutils.Warehouse
	Uploader                                    uploader.Uploader
=======
	Warehouse                                   model.Warehouse
	Uploader                                    warehouseutils.Uploader
>>>>>>> 524a6226
	ConnectTimeout                              time.Duration
	logger                                      logger.Logger
	SkipComputingUserLatestTraits               bool
	EnableSQLStatementExecutionPlan             bool
	TxnRollbackTimeout                          time.Duration
	EnableDeleteByJobs                          bool
	SkipComputingUserLatestTraitsWorkspaceIDs   []string
	EnableSQLStatementExecutionPlanWorkspaceIDs []string
}

type Credentials struct {
	Host       string
	DBName     string
	User       string
	Password   string
	Port       string
	SSLMode    string
	SSLDir     string
	TunnelInfo *tunnelling.TunnelInfo
	timeout    time.Duration
}

var primaryKeyMap = map[string]string{
	warehouseutils.UsersTable:      "id",
	warehouseutils.IdentifiesTable: "id",
	warehouseutils.DiscardsTable:   "row_id",
}

var partitionKeyMap = map[string]string{
	warehouseutils.UsersTable:      "id",
	warehouseutils.IdentifiesTable: "id",
	warehouseutils.DiscardsTable:   "row_id, column_name, table_name",
}

func NewHandle() *Handle {
	return &Handle{
		logger: pkgLogger,
	}
}

func WithConfig(h *Handle, config *config.Config) {
	h.SkipComputingUserLatestTraits = config.GetBool("Warehouse.postgres.skipComputingUserLatestTraits", false)
	h.TxnRollbackTimeout = config.GetDuration("Warehouse.postgres.txnRollbackTimeout", 30, time.Second)
	h.EnableSQLStatementExecutionPlan = config.GetBool("Warehouse.postgres.enableSQLStatementExecutionPlan", false)
	h.EnableDeleteByJobs = config.GetBool("Warehouse.postgres.enableDeleteByJobs", false)
	h.SkipComputingUserLatestTraitsWorkspaceIDs = config.GetStringSlice("Warehouse.postgres.SkipComputingUserLatestTraitsWorkspaceIDs", nil)
	h.EnableSQLStatementExecutionPlanWorkspaceIDs = config.GetStringSlice("Warehouse.postgres.EnableSQLStatementExecutionPlanWorkspaceIDs", nil)
}

func Connect(cred Credentials) (*sql.DB, error) {
	dsn := url.URL{
		Scheme: "postgres",
		Host:   fmt.Sprintf("%s:%s", cred.Host, cred.Port),
		User:   url.UserPassword(cred.User, cred.Password),
		Path:   cred.DBName,
	}

	values := url.Values{}
	values.Add("sslmode", cred.SSLMode)

	if cred.timeout > 0 {
		values.Add("connect_timeout", fmt.Sprintf("%d", cred.timeout/time.Second))
	}

	if cred.SSLMode == verifyCA {
		values.Add("sslrootcert", fmt.Sprintf("%s/server-ca.pem", cred.SSLDir))
		values.Add("sslcert", fmt.Sprintf("%s/client-cert.pem", cred.SSLDir))
		values.Add("sslkey", fmt.Sprintf("%s/client-key.pem", cred.SSLDir))
	}

	dsn.RawQuery = values.Encode()

	var (
		err error
		db  *sql.DB
	)

	if cred.TunnelInfo != nil {

		db, err = tunnelling.SQLConnectThroughTunnel(dsn.String(), cred.TunnelInfo.Config)
		if err != nil {
			return nil, fmt.Errorf("opening connection to postgres through tunnelling: %w", err)
		}
		return db, nil
	}

	if db, err = sql.Open("postgres", dsn.String()); err != nil {
		return nil, fmt.Errorf("opening connection to postgres: %w", err)
	}

	return db, nil
}

func Init() {
	pkgLogger = logger.NewLogger().Child("warehouse").Child("postgres-legacy")
}

func (pg *Handle) getConnectionCredentials() Credentials {
	sslMode := warehouseutils.GetConfigValue(sslMode, pg.Warehouse)
	creds := Credentials{
		Host:     warehouseutils.GetConfigValue(host, pg.Warehouse),
		DBName:   warehouseutils.GetConfigValue(dbName, pg.Warehouse),
		User:     warehouseutils.GetConfigValue(user, pg.Warehouse),
		Password: warehouseutils.GetConfigValue(password, pg.Warehouse),
		Port:     warehouseutils.GetConfigValue(port, pg.Warehouse),
		SSLMode:  sslMode,
		SSLDir:   warehouseutils.GetSSLKeyDirPath(pg.Warehouse.Destination.ID),
		timeout:  pg.ConnectTimeout,
		TunnelInfo: warehouseutils.ExtractTunnelInfoFromDestinationConfig(
			pg.Warehouse.Destination.Config,
		),
	}

	return creds
}

func ColumnsWithDataTypes(columns map[string]string, prefix string) string {
	var arr []string
	for name, dataType := range columns {
		arr = append(arr, fmt.Sprintf(`"%s%s" %s`, prefix, name, rudderDataTypesMapToPostgres[dataType]))
	}
	return strings.Join(arr, ",")
}

func (*Handle) IsEmpty(_ model.Warehouse) (empty bool, err error) {
	return
}

func (pg *Handle) DownloadLoadFiles(tableName string) ([]string, error) {
	objects := pg.Uploader.GetLoadFilesMetadata(warehouseutils.GetLoadFilesOptions{Table: tableName})
	storageProvider := warehouseutils.ObjectStorageType(pg.Warehouse.Destination.DestinationDefinition.Name, pg.Warehouse.Destination.Config, pg.Uploader.UseRudderStorage())
	downloader, err := filemanager.DefaultFileManagerFactory.New(&filemanager.SettingsT{
		Provider: storageProvider,
		Config: misc.GetObjectStorageConfig(misc.ObjectStorageOptsT{
			Provider:         storageProvider,
			Config:           pg.Warehouse.Destination.Config,
			UseRudderStorage: pg.Uploader.UseRudderStorage(),
			WorkspaceID:      pg.Warehouse.Destination.WorkspaceID,
		}),
	})
	if err != nil {
		pg.logger.Errorf("PG: Error in setting up a downloader for destinationID : %s Error : %v", pg.Warehouse.Destination.ID, err)
		return nil, err
	}
	var fileNames []string
	for _, object := range objects {
		objectName, err := warehouseutils.GetObjectName(object.Location, pg.Warehouse.Destination.Config, pg.ObjectStorage)
		if err != nil {
			pg.logger.Errorf("PG: Error in converting object location to object key for table:%s: %s,%v", tableName, object.Location, err)
			return nil, err
		}
		dirName := fmt.Sprintf(`/%s/`, misc.RudderWarehouseLoadUploadsTmp)
		tmpDirPath, err := misc.CreateTMPDIR()
		if err != nil {
			pg.logger.Errorf("PG: Error in creating tmp directory for downloading load file for table:%s: %s, %v", tableName, object.Location, err)
			return nil, err
		}
		ObjectPath := tmpDirPath + dirName + fmt.Sprintf(`%s_%s_%d/`, pg.Warehouse.Destination.DestinationDefinition.Name, pg.Warehouse.Destination.ID, time.Now().Unix()) + objectName
		err = os.MkdirAll(filepath.Dir(ObjectPath), os.ModePerm)
		if err != nil {
			pg.logger.Errorf("PG: Error in making tmp directory for downloading load file for table:%s: %s, %s %v", tableName, object.Location, err)
			return nil, err
		}
		objectFile, err := os.Create(ObjectPath)
		if err != nil {
			pg.logger.Errorf("PG: Error in creating file in tmp directory for downloading load file for table:%s: %s, %v", tableName, object.Location, err)
			return nil, err
		}
		err = downloader.Download(context.TODO(), objectFile, objectName)
		if err != nil {
			pg.logger.Errorf("PG: Error in downloading file in tmp directory for downloading load file for table:%s: %s, %v", tableName, object.Location, err)
			return nil, err
		}
		fileName := objectFile.Name()
		if err = objectFile.Close(); err != nil {
			pg.logger.Errorf("PG: Error in closing downloaded file in tmp directory for downloading load file for table:%s: %s, %v", tableName, object.Location, err)
			return nil, err
		}
		fileNames = append(fileNames, fileName)
	}
	return fileNames, nil
}

func handleRollbackTimeout(tags stats.Tags) {
	stats.Default.NewTaggedStat("pg_rollback_timeout", stats.CountType, tags).Count(1)
}

func (pg *Handle) runRollbackWithTimeout(f func() error, onTimeout func(tags stats.Tags), d time.Duration, tags stats.Tags) {
	c := make(chan struct{})
	go func() {
		defer close(c)
		err := f()
		if err != nil {
			pg.logger.Errorf("PG: Error in rolling back transaction : %v", err)
		}
	}()

	select {
	case <-c:
	case <-time.After(d):
		pg.logger.Errorf("PG: Timed out rolling back transaction after %v", d)
		onTimeout(tags)
	}
}

func (pg *Handle) loadTable(tableName string, tableSchemaInUpload model.TableSchema, skipTempTableDelete bool) (stagingTableName string, err error) {
	sqlStatement := fmt.Sprintf(`SET search_path to %q`, pg.Namespace)
	_, err = pg.DB.Exec(sqlStatement)
	if err != nil {
		return
	}
	pg.logger.Infof("PG: Updated search_path to %s in postgres for PG:%s : %v", pg.Namespace, pg.Warehouse.Destination.ID, sqlStatement)
	pg.logger.Infof("PG: Starting load for table:%s", tableName)

	// tags
	tags := stats.Tags{
		"workspaceId":   pg.Warehouse.WorkspaceID,
		"namepsace":     pg.Namespace,
		"destinationID": pg.Warehouse.Destination.ID,
		"tableName":     tableName,
	}
	// sort column names
	sortedColumnKeys := warehouseutils.SortColumnKeysFromColumnMap(tableSchemaInUpload)

	fileNames, err := pg.DownloadLoadFiles(tableName)
	defer misc.RemoveFilePaths(fileNames...)
	if err != nil {
		return
	}

	txn, err := pg.DB.Begin()
	if err != nil {
		pg.logger.Errorf("PG: Error while beginning a transaction in db for loading in table:%s: %v", tableName, err)
		return
	}
	// create temporary table
	stagingTableName = warehouseutils.StagingTableName(provider, tableName, tableNameLimit)
	sqlStatement = fmt.Sprintf(`CREATE TABLE "%[1]s".%[2]s (LIKE "%[1]s"."%[3]s")`, pg.Namespace, stagingTableName, tableName)
	pg.logger.Debugf("PG: Creating temporary table for table:%s at %s\n", tableName, sqlStatement)
	_, err = txn.Exec(sqlStatement)
	if err != nil {
		pg.logger.Errorf("PG: Error creating temporary table for table:%s: %v\n", tableName, err)
		tags["stage"] = createStagingTable
		pg.runRollbackWithTimeout(txn.Rollback, handleRollbackTimeout, pg.TxnRollbackTimeout, tags)
		return
	}
	if !skipTempTableDelete {
		defer pg.dropStagingTable(stagingTableName)
	}

	stmt, err := txn.Prepare(pq.CopyInSchema(pg.Namespace, stagingTableName, sortedColumnKeys...))
	if err != nil {
		pg.logger.Errorf("PG: Error while preparing statement for  transaction in db for loading in staging table:%s: %v\nstmt: %v", stagingTableName, err, stmt)
		tags["stage"] = copyInSchemaStagingTable
		pg.runRollbackWithTimeout(txn.Rollback, handleRollbackTimeout, pg.TxnRollbackTimeout, tags)
		return
	}
	for _, objectFileName := range fileNames {
		var gzipFile *os.File
		gzipFile, err = os.Open(objectFileName)
		if err != nil {
			pg.logger.Errorf("PG: Error opening file using os.Open for file:%s while loading to table %s", objectFileName, tableName)
			tags["stage"] = openLoadFiles
			pg.runRollbackWithTimeout(txn.Rollback, handleRollbackTimeout, pg.TxnRollbackTimeout, tags)
			return
		}

		var gzipReader *gzip.Reader
		gzipReader, err = gzip.NewReader(gzipFile)
		if err != nil {
			pg.logger.Errorf("PG: Error reading file using gzip.NewReader for file:%s while loading to table %s", gzipFile, tableName)
			gzipFile.Close()
			tags["stage"] = readGzipLoadFiles
			pg.runRollbackWithTimeout(txn.Rollback, handleRollbackTimeout, pg.TxnRollbackTimeout, tags)
			return
		}
		csvReader := csv.NewReader(gzipReader)
		var csvRowsProcessedCount int
		for {
			var record []string
			record, err = csvReader.Read()
			if err != nil {
				if err == io.EOF {
					pg.logger.Debugf("PG: File reading completed while reading csv file for loading in staging table:%s: %s", stagingTableName, objectFileName)
					break
				}
				pg.logger.Errorf("PG: Error while reading csv file %s for loading in staging table:%s: %v", objectFileName, stagingTableName, err)
				tags["stage"] = readCsvLoadFiles
				pg.runRollbackWithTimeout(txn.Rollback, handleRollbackTimeout, pg.TxnRollbackTimeout, tags)
				return
			}
			if len(sortedColumnKeys) != len(record) {
				err = fmt.Errorf(`load file CSV columns for a row mismatch number found in upload schema. Columns in CSV row: %d, Columns in upload schema of table-%s: %d. Processed rows in csv file until mismatch: %d`, len(record), tableName, len(sortedColumnKeys), csvRowsProcessedCount)
				pg.logger.Error(err)
				tags["stage"] = csvColumnCountMismatch
				pg.runRollbackWithTimeout(txn.Rollback, handleRollbackTimeout, pg.TxnRollbackTimeout, tags)
				return
			}
			var recordInterface []interface{}
			for _, value := range record {
				if strings.TrimSpace(value) == "" {
					recordInterface = append(recordInterface, nil)
				} else {
					recordInterface = append(recordInterface, value)
				}
			}
			_, err = stmt.Exec(recordInterface...)
			if err != nil {
				pg.logger.Errorf("PG: Error in exec statement for loading in staging table:%s: %v", stagingTableName, err)
				tags["stage"] = loadStagingTable
				pg.runRollbackWithTimeout(txn.Rollback, handleRollbackTimeout, pg.TxnRollbackTimeout, tags)
				return
			}
			csvRowsProcessedCount++
		}
		gzipReader.Close()
		gzipFile.Close()
	}

	_, err = stmt.Exec()
	if err != nil {
		pg.logger.Errorf("PG: Rollback transaction as there was error while loading staging table:%s: %v", stagingTableName, err)
		tags["stage"] = stagingTableloadStage
		pg.runRollbackWithTimeout(txn.Rollback, handleRollbackTimeout, pg.TxnRollbackTimeout, tags)
		return

	}
	// deduplication process
	primaryKey := "id"
	if column, ok := primaryKeyMap[tableName]; ok {
		primaryKey = column
	}
	partitionKey := "id"
	if column, ok := partitionKeyMap[tableName]; ok {
		partitionKey = column
	}
	var additionalJoinClause string
	if tableName == warehouseutils.DiscardsTable {
		additionalJoinClause = fmt.Sprintf(`AND _source.%[3]s = "%[1]s"."%[2]s"."%[3]s" AND _source.%[4]s = "%[1]s"."%[2]s"."%[4]s"`, pg.Namespace, tableName, "table_name", "column_name")
	}
	sqlStatement = fmt.Sprintf(`DELETE FROM "%[1]s"."%[2]s" USING "%[1]s"."%[3]s" as  _source where (_source.%[4]s = "%[1]s"."%[2]s"."%[4]s" %[5]s)`, pg.Namespace, tableName, stagingTableName, primaryKey, additionalJoinClause)
	pg.logger.Infof("PG: Deduplicate records for table:%s using staging table: %s\n", tableName, sqlStatement)
	err = pg.handleExec(&QueryParams{
		txn:                 txn,
		query:               sqlStatement,
		enableWithQueryPlan: pg.EnableSQLStatementExecutionPlan || slices.Contains(pg.EnableSQLStatementExecutionPlanWorkspaceIDs, pg.Warehouse.WorkspaceID),
	})
	if err != nil {
		pg.logger.Errorf("PG: Error deleting from original table for dedup: %v\n", err)
		tags["stage"] = deleteDedup
		pg.runRollbackWithTimeout(txn.Rollback, handleRollbackTimeout, pg.TxnRollbackTimeout, tags)
		return
	}

	quotedColumnNames := warehouseutils.DoubleQuoteAndJoinByComma(sortedColumnKeys)
	sqlStatement = fmt.Sprintf(`INSERT INTO "%[1]s"."%[2]s" (%[3]s)
									SELECT %[3]s FROM (
										SELECT *, row_number() OVER (PARTITION BY %[5]s ORDER BY received_at DESC) AS _rudder_staging_row_number FROM "%[1]s"."%[4]s"
									) AS _ where _rudder_staging_row_number = 1
									`, pg.Namespace, tableName, quotedColumnNames, stagingTableName, partitionKey)
	pg.logger.Infof("PG: Inserting records for table:%s using staging table: %s\n", tableName, sqlStatement)
	err = pg.handleExec(&QueryParams{
		txn:                 txn,
		query:               sqlStatement,
		enableWithQueryPlan: pg.EnableSQLStatementExecutionPlan || slices.Contains(pg.EnableSQLStatementExecutionPlanWorkspaceIDs, pg.Warehouse.WorkspaceID),
	})

	if err != nil {
		pg.logger.Errorf("PG: Error inserting into original table: %v\n", err)
		tags["stage"] = insertDedup
		pg.runRollbackWithTimeout(txn.Rollback, handleRollbackTimeout, pg.TxnRollbackTimeout, tags)
		return
	}

	if err = txn.Commit(); err != nil {
		pg.logger.Errorf("PG: Error while committing transaction as there was error while loading staging table:%s: %v", stagingTableName, err)
		tags["stage"] = dedupStage
		pg.runRollbackWithTimeout(txn.Rollback, handleRollbackTimeout, pg.TxnRollbackTimeout, tags)
		return
	}

	pg.logger.Infof("PG: Complete load for table:%s", tableName)
	return
}

// DeleteBy Need to create a structure with delete parameters instead of simply adding a long list of params
func (pg *Handle) DeleteBy(tableNames []string, params warehouseutils.DeleteByParams) (err error) {
	pg.logger.Infof("PG: Cleaning up the following tables in postgres for PG:%s : %+v", tableNames, params)
	for _, tb := range tableNames {
		sqlStatement := fmt.Sprintf(`DELETE FROM "%[1]s"."%[2]s" WHERE
		context_sources_job_run_id <> $1 AND
		context_sources_task_run_id <> $2 AND
		context_source_id = $3 AND
		received_at < $4`,
			pg.Namespace,
			tb,
		)
		pg.logger.Infof("PG: Deleting rows in table in postgres for PG:%s", pg.Warehouse.Destination.ID)
		pg.logger.Debugf("PG: Executing the statement  %v", sqlStatement)
		if pg.EnableDeleteByJobs {
			_, err = pg.DB.Exec(sqlStatement,
				params.JobRunId,
				params.TaskRunId,
				params.SourceId,
				params.StartTime)
			if err != nil {
				pg.logger.Errorf("Error %s", err)
				return err
			}
		}

	}
	return nil
}

func (pg *Handle) loadUserTables() (errorMap map[string]error) {
	errorMap = map[string]error{warehouseutils.IdentifiesTable: nil}
	sqlStatement := fmt.Sprintf(`SET search_path to %q`, pg.Namespace)
	_, err := pg.DB.Exec(sqlStatement)
	if err != nil {
		errorMap[warehouseutils.IdentifiesTable] = err
		return
	}
	pg.logger.Infof("PG: Updated search_path to %s in postgres for PG:%s : %v", pg.Namespace, pg.Warehouse.Destination.ID, sqlStatement)
	pg.logger.Infof("PG: Starting load for identifies and users tables\n")
	identifyStagingTable, err := pg.loadTable(warehouseutils.IdentifiesTable, pg.Uploader.GetTableSchemaInUpload(warehouseutils.IdentifiesTable), true)
	defer pg.dropStagingTable(identifyStagingTable)
	if err != nil {
		errorMap[warehouseutils.IdentifiesTable] = err
		return
	}

	if len(pg.Uploader.GetTableSchemaInUpload(warehouseutils.UsersTable)) == 0 {
		return
	}
	errorMap[warehouseutils.UsersTable] = nil

	if pg.SkipComputingUserLatestTraits || slices.Contains(pg.SkipComputingUserLatestTraitsWorkspaceIDs, pg.Warehouse.WorkspaceID) {
		_, err := pg.loadTable(warehouseutils.UsersTable, pg.Uploader.GetTableSchemaInUpload(warehouseutils.UsersTable), false)
		if err != nil {
			errorMap[warehouseutils.UsersTable] = err
		}
		return
	}

	unionStagingTableName := warehouseutils.StagingTableName(provider, "users_identifies_union", tableNameLimit)
	stagingTableName := warehouseutils.StagingTableName(provider, warehouseutils.UsersTable, tableNameLimit)
	defer pg.dropStagingTable(stagingTableName)
	defer pg.dropStagingTable(unionStagingTableName)

	userColMap := pg.Uploader.GetTableSchemaInWarehouse(warehouseutils.UsersTable)
	var userColNames, firstValProps []string
	for colName := range userColMap {
		if colName == "id" {
			continue
		}
		userColNames = append(userColNames, fmt.Sprintf(`%q`, colName))
		caseSubQuery := fmt.Sprintf(`case
						  when (select true) then (
						  	select "%[1]s" from "%[3]s"."%[2]s" as staging_table
						  	where x.id = staging_table.id
							  and "%[1]s" is not null
							  order by received_at desc
						  	limit 1)
						  end as "%[1]s"`, colName, unionStagingTableName, pg.Namespace)
		firstValProps = append(firstValProps, caseSubQuery)
	}

	sqlStatement = fmt.Sprintf(`CREATE TABLE "%[1]s".%[5]s as (
												(
													SELECT id, %[4]s FROM "%[1]s"."%[2]s" WHERE id in (SELECT user_id FROM "%[1]s"."%[3]s" WHERE user_id IS NOT NULL)
												) UNION
												(
													SELECT user_id, %[4]s FROM "%[1]s"."%[3]s"  WHERE user_id IS NOT NULL
												)
											)`, pg.Namespace, warehouseutils.UsersTable, identifyStagingTable, strings.Join(userColNames, ","), unionStagingTableName)

	pg.logger.Infof("PG: Creating staging table for union of users table with identify staging table: %s\n", sqlStatement)
	_, err = pg.DB.Exec(sqlStatement)
	if err != nil {
		errorMap[warehouseutils.UsersTable] = err
		return
	}

	sqlStatement = fmt.Sprintf(`CREATE TABLE %[4]s.%[1]s AS (SELECT DISTINCT * FROM
										(
											SELECT
											x.id, %[2]s
											FROM %[4]s.%[3]s as x
										) as xyz
									)`,
		stagingTableName,
		strings.Join(firstValProps, ","),
		unionStagingTableName,
		pg.Namespace,
	)

	pg.logger.Debugf("PG: Creating staging table for users: %s\n", sqlStatement)
	_, err = pg.DB.Exec(sqlStatement)
	if err != nil {
		errorMap[warehouseutils.UsersTable] = err
		return
	}

	// BEGIN TRANSACTION
	tx, err := pg.DB.Begin()
	if err != nil {
		errorMap[warehouseutils.UsersTable] = err
		return
	}

	primaryKey := "id"
	sqlStatement = fmt.Sprintf(`DELETE FROM "%[1]s"."%[2]s" using "%[1]s"."%[3]s" _source where (_source.%[4]s = %[1]s.%[2]s.%[4]s)`, pg.Namespace, warehouseutils.UsersTable, stagingTableName, primaryKey)
	pg.logger.Infof("PG: Dedup records for table:%s using staging table: %s\n", warehouseutils.UsersTable, sqlStatement)
	// tags
	tags := stats.Tags{
		"workspaceId": pg.Warehouse.WorkspaceID,
		"namespace":   pg.Namespace,
		"destId":      pg.Warehouse.Destination.ID,
		"tableName":   warehouseutils.UsersTable,
	}
	err = pg.handleExec(&QueryParams{
		txn:                 tx,
		query:               sqlStatement,
		enableWithQueryPlan: pg.EnableSQLStatementExecutionPlan || slices.Contains(pg.EnableSQLStatementExecutionPlanWorkspaceIDs, pg.Warehouse.WorkspaceID),
	})
	if err != nil {
		pg.logger.Errorf("PG: Error deleting from original table for dedup: %v\n", err)
		tags["stage"] = deleteDedup
		pg.runRollbackWithTimeout(tx.Rollback, handleRollbackTimeout, pg.TxnRollbackTimeout, tags)
		errorMap[warehouseutils.UsersTable] = err
		return
	}

	sqlStatement = fmt.Sprintf(`INSERT INTO "%[1]s"."%[2]s" (%[4]s) SELECT %[4]s FROM  "%[1]s"."%[3]s"`, pg.Namespace, warehouseutils.UsersTable, stagingTableName, strings.Join(append([]string{"id"}, userColNames...), ","))
	pg.logger.Infof("PG: Inserting records for table:%s using staging table: %s\n", warehouseutils.UsersTable, sqlStatement)
	err = pg.handleExec(&QueryParams{
		txn:                 tx,
		query:               sqlStatement,
		enableWithQueryPlan: pg.EnableSQLStatementExecutionPlan || slices.Contains(pg.EnableSQLStatementExecutionPlanWorkspaceIDs, pg.Warehouse.WorkspaceID),
	})

	if err != nil {
		pg.logger.Errorf("PG: Error inserting into users table from staging table: %v\n", err)
		tags["stage"] = insertDedup
		pg.runRollbackWithTimeout(tx.Rollback, handleRollbackTimeout, pg.TxnRollbackTimeout, tags)
		errorMap[warehouseutils.UsersTable] = err
		return
	}

	err = tx.Commit()
	if err != nil {
		pg.logger.Errorf("PG: Error in transaction commit for users table: %v\n", err)
		tags["stage"] = dedupStage
		pg.runRollbackWithTimeout(tx.Rollback, handleRollbackTimeout, pg.TxnRollbackTimeout, tags)
		errorMap[warehouseutils.UsersTable] = err
		return
	}
	return
}

func (pg *Handle) schemaExists(_ string) (exists bool, err error) {
	sqlStatement := fmt.Sprintf(`SELECT EXISTS (SELECT 1 FROM pg_catalog.pg_namespace WHERE nspname = '%s');`, pg.Namespace)
	err = pg.DB.QueryRow(sqlStatement).Scan(&exists)
	return
}

func (pg *Handle) CreateSchema() (err error) {
	var schemaExists bool
	schemaExists, err = pg.schemaExists(pg.Namespace)
	if err != nil {
		pg.logger.Errorf("PG: Error checking if schema: %s exists: %v", pg.Namespace, err)
		return err
	}
	if schemaExists {
		pg.logger.Infof("PG: Skipping creating schema: %s since it already exists", pg.Namespace)
		return
	}
	sqlStatement := fmt.Sprintf(`CREATE SCHEMA IF NOT EXISTS %q`, pg.Namespace)
	pg.logger.Infof("PG: Creating schema name in postgres for PG:%s : %v", pg.Warehouse.Destination.ID, sqlStatement)
	_, err = pg.DB.Exec(sqlStatement)
	return
}

func (pg *Handle) dropStagingTable(stagingTableName string) {
	pg.logger.Infof("PG: dropping table %+v\n", stagingTableName)
	_, err := pg.DB.Exec(fmt.Sprintf(`DROP TABLE IF EXISTS "%[1]s"."%[2]s"`, pg.Namespace, stagingTableName))
	if err != nil {
		pg.logger.Errorf("PG:  Error dropping staging table %s in postgres: %v", stagingTableName, err)
	}
}

func (pg *Handle) createTable(name string, columns model.TableSchema) (err error) {
	sqlStatement := fmt.Sprintf(`CREATE TABLE IF NOT EXISTS "%[1]s"."%[2]s" ( %v )`, pg.Namespace, name, ColumnsWithDataTypes(columns, ""))
	pg.logger.Infof("PG: Creating table in postgres for PG:%s : %v", pg.Warehouse.Destination.ID, sqlStatement)
	_, err = pg.DB.Exec(sqlStatement)
	return
}

func (pg *Handle) CreateTable(tableName string, columnMap model.TableSchema) (err error) {
	// set the schema in search path. so that we can query table with unqualified name which is just the table name rather than using schema.table in queries
	sqlStatement := fmt.Sprintf(`SET search_path to %q`, pg.Namespace)
	_, err = pg.DB.Exec(sqlStatement)
	if err != nil {
		return err
	}
	pg.logger.Infof("PG: Updated search_path to %s in postgres for PG:%s : %v", pg.Namespace, pg.Warehouse.Destination.ID, sqlStatement)
	err = pg.createTable(tableName, columnMap)
	return err
}

func (pg *Handle) DropTable(tableName string) (err error) {
	sqlStatement := `DROP TABLE "%[1]s"."%[2]s"`
	pg.logger.Infof("PG: Dropping table in postgres for PG:%s : %v", pg.Warehouse.Destination.ID, sqlStatement)
	_, err = pg.DB.Exec(fmt.Sprintf(sqlStatement, pg.Namespace, tableName))
	return
}

func (pg *Handle) AddColumns(tableName string, columnsInfo []warehouseutils.ColumnInfo) (err error) {
	var (
		query        string
		queryBuilder strings.Builder
	)

	// set the schema in search path. so that we can query table with unqualified name which is just the table name rather than using schema.table in queries
	query = fmt.Sprintf(`SET search_path to %q`, pg.Namespace)
	if _, err = pg.DB.Exec(query); err != nil {
		return
	}
	pg.logger.Infof("PG: Updated search_path to %s in postgres for PG:%s : %v", pg.Namespace, pg.Warehouse.Destination.ID, query)

	queryBuilder.WriteString(fmt.Sprintf(`
		ALTER TABLE
		  %s.%s`,
		pg.Namespace,
		tableName,
	))

	for _, columnInfo := range columnsInfo {
		queryBuilder.WriteString(fmt.Sprintf(` ADD COLUMN IF NOT EXISTS %q %s,`, columnInfo.Name, rudderDataTypesMapToPostgres[columnInfo.Type]))
	}

	query = strings.TrimSuffix(queryBuilder.String(), ",")
	query += ";"

	pg.logger.Infof("PG: Adding columns for destinationID: %s, tableName: %s with query: %v", pg.Warehouse.Destination.ID, tableName, query)
	_, err = pg.DB.Exec(query)
	return
}

func (*Handle) AlterColumn(_, _, _ string) (model.AlterTableResponse, error) {
	return model.AlterTableResponse{}, nil
}

func (pg *Handle) TestConnection(warehouse model.Warehouse) (err error) {
	if warehouse.Destination.Config["sslMode"] == "verify-ca" {
		if sslKeyError := warehouseutils.WriteSSLKeys(warehouse.Destination); sslKeyError.IsError() {
			pg.logger.Error(sslKeyError.Error())
			err = fmt.Errorf(sslKeyError.Error())
			return
		}
	}
	pg.Warehouse = warehouse
	pg.DB, err = Connect(pg.getConnectionCredentials())
	if err != nil {
		return
	}
	defer pg.DB.Close()

	ctx, cancel := context.WithTimeout(context.TODO(), pg.ConnectTimeout)
	defer cancel()

	err = pg.DB.PingContext(ctx)
	if err == context.DeadlineExceeded {
		return fmt.Errorf("connection testing timed out after %d sec", pg.ConnectTimeout/time.Second)
	}
	if err != nil {
		return err
	}

	return nil
}

func (pg *Handle) Setup(
<<<<<<< HEAD
	warehouse warehouseutils.Warehouse,
	uploader uploader.Uploader,
=======
	warehouse model.Warehouse,
	uploader warehouseutils.Uploader,
>>>>>>> 524a6226
) (err error) {
	pg.Warehouse = warehouse
	pg.Namespace = warehouse.Namespace
	pg.Uploader = uploader
	pg.ObjectStorage = warehouseutils.ObjectStorageType(warehouseutils.POSTGRES, warehouse.Destination.Config, pg.Uploader.UseRudderStorage())

	pg.DB, err = Connect(pg.getConnectionCredentials())
	return err
}

func (pg *Handle) CrashRecover(warehouse model.Warehouse) (err error) {
	pg.Warehouse = warehouse
	pg.Namespace = warehouse.Namespace
	pg.DB, err = Connect(pg.getConnectionCredentials())
	if err != nil {
		return err
	}
	defer pg.DB.Close()
	pg.dropDanglingStagingTables()
	return
}

func (pg *Handle) dropDanglingStagingTables() bool {
	sqlStatement := `
			SELECT
			  table_name
			FROM
			  information_schema.tables
			WHERE
			  table_schema = $1 AND
			  table_name like $2;
	`
	rows, err := pg.DB.Query(
		sqlStatement,
		pg.Namespace,
		fmt.Sprintf(`%s%%`, warehouseutils.StagingTablePrefix(provider)),
	)
	if err != nil {
		pg.logger.Errorf("WH: PG: Error dropping dangling staging tables in PG: %v\nQuery: %s\n", err, sqlStatement)
		return false
	}
	defer rows.Close()

	var stagingTableNames []string
	for rows.Next() {
		var tableName string
		err := rows.Scan(&tableName)
		if err != nil {
			panic(fmt.Errorf("Failed to scan result from query: %s\nwith Error : %w", sqlStatement, err))
		}
		stagingTableNames = append(stagingTableNames, tableName)
	}
	pg.logger.Infof("WH: PG: Dropping dangling staging tables: %+v  %+v\n", len(stagingTableNames), stagingTableNames)
	delSuccess := true
	for _, stagingTableName := range stagingTableNames {
		_, err := pg.DB.Exec(fmt.Sprintf(`DROP TABLE "%[1]s"."%[2]s"`, pg.Namespace, stagingTableName))
		if err != nil {
			pg.logger.Errorf("WH: PG:  Error dropping dangling staging table: %s in PG: %v\n", stagingTableName, err)
			delSuccess = false
		}
	}
	return delSuccess
}

// FetchSchema queries postgres and returns the schema associated with provided namespace
func (pg *Handle) FetchSchema(warehouse model.Warehouse) (schema, unrecognizedSchema model.Schema, err error) {
	pg.Warehouse = warehouse
	pg.Namespace = warehouse.Namespace
	dbHandle, err := Connect(pg.getConnectionCredentials())
	if err != nil {
		return
	}
	defer dbHandle.Close()

	schema = make(model.Schema)
	unrecognizedSchema = make(model.Schema)

	sqlStatement := `
		SELECT
		  table_name,
		  column_name,
		  data_type
		FROM
		  INFORMATION_SCHEMA.COLUMNS
		WHERE
		  table_schema = $1
		  AND table_name NOT LIKE $2;
		`
	rows, err := dbHandle.Query(
		sqlStatement,
		pg.Namespace,
		fmt.Sprintf(`%s%%`, warehouseutils.StagingTablePrefix(provider)),
	)
	if err != nil && err != sql.ErrNoRows {
		pg.logger.Errorf("PG: Error in fetching schema from postgres destination:%v, query: %v", pg.Warehouse.Destination.ID, sqlStatement)
		return
	}
	if err == sql.ErrNoRows {
		pg.logger.Infof("PG: No rows, while fetching schema from  destination:%v, query: %v", pg.Warehouse.Identifier, sqlStatement)
		return schema, unrecognizedSchema, nil
	}
	defer rows.Close()
	for rows.Next() {
		var tName, cName, cType sql.NullString
		err = rows.Scan(&tName, &cName, &cType)
		if err != nil {
			pg.logger.Errorf("PG: Error in processing fetched schema from clickhouse destination:%v", pg.Warehouse.Destination.ID)
			return
		}
		if _, ok := schema[tName.String]; !ok {
			schema[tName.String] = make(map[string]string)
		}
		if cName.Valid && cType.Valid {
			if datatype, ok := postgresDataTypesMapToRudder[cType.String]; ok {
				schema[tName.String][cName.String] = datatype
			} else {
				if _, ok := unrecognizedSchema[tName.String]; !ok {
					unrecognizedSchema[tName.String] = make(map[string]string)
				}
				unrecognizedSchema[tName.String][cType.String] = warehouseutils.MISSING_DATATYPE

				warehouseutils.WHCounterStat(warehouseutils.RUDDER_MISSING_DATATYPE, &pg.Warehouse, warehouseutils.Tag{Name: "datatype", Value: cType.String}).Count(1)
			}
		}
	}
	return
}

func (pg *Handle) LoadUserTables() map[string]error {
	return pg.loadUserTables()
}

func (pg *Handle) LoadTable(tableName string) error {
	_, err := pg.loadTable(tableName, pg.Uploader.GetTableSchemaInUpload(tableName), false)
	return err
}

func (pg *Handle) Cleanup() {
	if pg.DB != nil {
		pg.dropDanglingStagingTables()
		pg.DB.Close()
	}
}

func (*Handle) LoadIdentityMergeRulesTable() (err error) {
	return
}

func (*Handle) LoadIdentityMappingsTable() (err error) {
	return
}

func (*Handle) DownloadIdentityRules(*misc.GZipWriter) (err error) {
	return
}

func (pg *Handle) GetTotalCountInTable(ctx context.Context, tableName string) (int64, error) {
	var (
		total        int64
		err          error
		sqlStatement string
	)
	sqlStatement = fmt.Sprintf(`
		SELECT count(*) FROM "%[1]s"."%[2]s";
	`,
		pg.Namespace,
		tableName,
	)
	err = pg.DB.QueryRowContext(ctx, sqlStatement).Scan(&total)
	return total, err
}

func (pg *Handle) Connect(warehouse model.Warehouse) (client.Client, error) {
	if warehouse.Destination.Config["sslMode"] == "verify-ca" {
		if err := warehouseutils.WriteSSLKeys(warehouse.Destination); err.IsError() {
			pg.logger.Error(err.Error())
			return client.Client{}, fmt.Errorf(err.Error())
		}
	}
	pg.Warehouse = warehouse
	pg.Namespace = warehouse.Namespace
	pg.ObjectStorage = warehouseutils.ObjectStorageType(
		warehouseutils.POSTGRES,
		warehouse.Destination.Config,
		misc.IsConfiguredToUseRudderObjectStorage(pg.Warehouse.Destination.Config),
	)
	dbHandle, err := Connect(pg.getConnectionCredentials())
	if err != nil {
		return client.Client{}, err
	}

	return client.Client{Type: client.SQLClient, SQL: dbHandle}, err
}

func (pg *Handle) LoadTestTable(_, tableName string, payloadMap map[string]interface{}, _ string) (err error) {
	sqlStatement := fmt.Sprintf(`INSERT INTO %q.%q (%v) VALUES (%s)`,
		pg.Namespace,
		tableName,
		fmt.Sprintf(`%q, %q`, "id", "val"),
		fmt.Sprintf(`'%d', '%s'`, payloadMap["id"], payloadMap["val"]),
	)
	_, err = pg.DB.Exec(sqlStatement)
	return
}

func (pg *Handle) SetConnectionTimeout(timeout time.Duration) {
	pg.ConnectTimeout = timeout
}

type QueryParams struct {
	txn                 *sql.Tx
	db                  *sql.DB
	query               string
	enableWithQueryPlan bool
}

func (q *QueryParams) validate() (err error) {
	if q.txn == nil && q.db == nil {
		return fmt.Errorf("both txn and db are nil")
	}
	return
}

// handleExec
// Print execution plan if enableWithQueryPlan is set to true else return result set.
// Currently, these statements are supported by EXPLAIN
// Any INSERT, UPDATE, DELETE whose execution plan you wish to see.
func (pg *Handle) handleExec(e *QueryParams) (err error) {
	sqlStatement := e.query

	if err = e.validate(); err != nil {
		err = fmt.Errorf("[WH][POSTGRES] Not able to handle query execution for statement: %s as both txn and db are nil", sqlStatement)
		return
	}

	if e.enableWithQueryPlan {
		sqlStatement := "EXPLAIN " + e.query

		var rows *sql.Rows
		if e.txn != nil {
			rows, err = e.txn.Query(sqlStatement)
		} else if e.db != nil {
			rows, err = e.db.Query(sqlStatement)
		}
		if err != nil {
			err = fmt.Errorf("[WH][POSTGRES] error occurred while handling transaction for query: %s with err: %w", sqlStatement, err)
			return
		}
		defer func() { _ = rows.Close() }()

		var response []string
		for rows.Next() {
			var s string
			if err = rows.Scan(&s); err != nil {
				err = fmt.Errorf("[WH][POSTGRES] Error occurred while processing destination revisionID query %+v with err: %w", e, err)
				return
			}
			response = append(response, s)
		}
		pg.logger.Infof(fmt.Sprintf(`[WH][POSTGRES] Execution Query plan for statement: %s is %s`, sqlStatement, strings.Join(response, `
`)))
	}
	if e.txn != nil {
		_, err = e.txn.Exec(sqlStatement)
	} else if e.db != nil {
		_, err = e.db.Exec(sqlStatement)
	}
	return
}

func (pq *Handle) ErrorMappings() []model.JobError {
	return errorsMappings
}<|MERGE_RESOLUTION|>--- conflicted
+++ resolved
@@ -6,6 +6,7 @@
 	"database/sql"
 	"encoding/csv"
 	"fmt"
+	"github.com/rudderlabs/rudder-server/warehouse/integrations/uploader"
 	"io"
 	"net/url"
 	"os"
@@ -13,8 +14,6 @@
 	"regexp"
 	"strings"
 	"time"
-
-	"github.com/rudderlabs/rudder-server/warehouse/uploader"
 
 	"github.com/rudderlabs/rudder-server/warehouse/internal/model"
 
@@ -136,14 +135,9 @@
 	DB                                          *sql.DB
 	Namespace                                   string
 	ObjectStorage                               string
-<<<<<<< HEAD
-	Warehouse                                   warehouseutils.Warehouse
-	Uploader                                    uploader.Uploader
-=======
-	Warehouse                                   model.Warehouse
-	Uploader                                    warehouseutils.Uploader
->>>>>>> 524a6226
-	ConnectTimeout                              time.Duration
+	Warehouse      model.Warehouse
+	Uploader       uploader.Uploader
+	ConnectTimeout time.Duration
 	logger                                      logger.Logger
 	SkipComputingUserLatestTraits               bool
 	EnableSQLStatementExecutionPlan             bool
@@ -827,13 +821,8 @@
 }
 
 func (pg *Handle) Setup(
-<<<<<<< HEAD
-	warehouse warehouseutils.Warehouse,
+	warehouse model.Warehouse,
 	uploader uploader.Uploader,
-=======
-	warehouse model.Warehouse,
-	uploader warehouseutils.Uploader,
->>>>>>> 524a6226
 ) (err error) {
 	pg.Warehouse = warehouse
 	pg.Namespace = warehouse.Namespace
