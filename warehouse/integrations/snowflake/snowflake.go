--- conflicted
+++ resolved
@@ -6,12 +6,11 @@
 	"database/sql"
 	"encoding/csv"
 	"fmt"
+	"github.com/rudderlabs/rudder-server/warehouse/integrations/uploader"
 	"regexp"
 	"sort"
 	"strings"
 	"time"
-
-	"github.com/rudderlabs/rudder-server/warehouse/uploader"
 
 	"github.com/rudderlabs/rudder-server/warehouse/internal/model"
 
@@ -184,13 +183,8 @@
 	Namespace      string
 	CloudProvider  string
 	ObjectStorage  string
-<<<<<<< HEAD
-	Warehouse      warehouseutils.Warehouse
+	Warehouse      model.Warehouse
 	Uploader       uploader.Uploader
-=======
-	Warehouse      model.Warehouse
-	Uploader       warehouseutils.Uploader
->>>>>>> 524a6226
 	ConnectTimeout time.Duration
 	Logger         logger.Logger
 
@@ -911,11 +905,7 @@
 	}
 }
 
-<<<<<<< HEAD
-func (sf *Snowflake) Setup(warehouse warehouseutils.Warehouse, uploader uploader.Uploader) (err error) {
-=======
-func (sf *Snowflake) Setup(warehouse model.Warehouse, uploader warehouseutils.Uploader) (err error) {
->>>>>>> 524a6226
+func (sf *Snowflake) Setup(warehouse model.Warehouse, uploader uploader.Uploader) (err error) {
 	sf.Warehouse = warehouse
 	sf.Namespace = warehouse.Namespace
 	sf.CloudProvider = warehouseutils.SnowflakeCloudProvider(warehouse.Destination.Config)
