--- conflicted
+++ resolved
@@ -134,15 +134,9 @@
 	LoadTableStrategy      string
 	EnablePartitionPruning bool
 	SlowQueryThreshold     time.Duration
-<<<<<<< HEAD
-	Retries                int
-	RetryMaxWait           time.Duration
-	RetryMinWait           time.Duration
-=======
 	MaxRetries             int
 	RetryMinWait           time.Duration
 	RetryMaxWait           time.Duration
->>>>>>> a5de6139
 }
 
 func New() *Deltalake {
@@ -156,15 +150,9 @@
 	h.LoadTableStrategy = config.GetString("Warehouse.deltalake.loadTableStrategy", mergeMode)
 	h.EnablePartitionPruning = config.GetBool("Warehouse.deltalake.enablePartitionPruning", true)
 	h.SlowQueryThreshold = config.GetDuration("Warehouse.deltalake.slowQueryThreshold", 5, time.Minute)
-<<<<<<< HEAD
-	h.Retries = config.GetInt("Warehouse.deltalake.retries", 10)
-	h.RetryMaxWait = config.GetDuration("Warehouse.deltalake.retryMaxWait", 1, time.Second)
-	h.RetryMinWait = config.GetDuration("Warehouse.deltalake.retryMinWait", 300, time.Second)
-=======
 	h.MaxRetries = config.GetInt("Warehouse.deltalake.maxRetries", 10)
 	h.RetryMinWait = config.GetDuration("Warehouse.deltalake.retryMinWait", 1, time.Second)
 	h.RetryMaxWait = config.GetDuration("Warehouse.deltalake.retryMaxWait", 300, time.Second)
->>>>>>> a5de6139
 }
 
 // Setup sets up the warehouse
@@ -209,11 +197,7 @@
 			warehouseutils.GetConfigValue(catalog, d.Warehouse),
 			"",
 		),
-<<<<<<< HEAD
-		dbsql.WithRetries(d.Retries, d.RetryMaxWait, d.RetryMinWait),
-=======
 		dbsql.WithRetries(d.MaxRetries, d.RetryMinWait, d.RetryMaxWait),
->>>>>>> a5de6139
 	)
 	if err != nil {
 		return nil, fmt.Errorf("creating connector: %w", err)
