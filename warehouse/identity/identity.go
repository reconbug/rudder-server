package identity

import (
	"compress/gzip"
	"context"
	"database/sql"
	"fmt"
	"io"
	"os"
	"path/filepath"
	"strings"
	"time"

<<<<<<< HEAD
	"github.com/rudderlabs/rudder-server/warehouse/uploader"
=======
	"github.com/rudderlabs/rudder-server/warehouse/internal/model"
>>>>>>> 524a6226

	"github.com/rudderlabs/rudder-server/warehouse/internal/service/loadfiles/downloader"

	"github.com/rudderlabs/rudder-server/warehouse/encoding"

	"github.com/lib/pq"
	"github.com/rudderlabs/rudder-server/config"
	"github.com/rudderlabs/rudder-server/services/filemanager"
	"github.com/rudderlabs/rudder-server/utils/logger"
	"github.com/rudderlabs/rudder-server/utils/misc"
	warehouseutils "github.com/rudderlabs/rudder-server/warehouse/utils"
)

var pkgLogger logger.Logger

func init() {
	pkgLogger = logger.NewLogger().Child("warehouse").Child("identity")
}

type WarehouseManager interface {
	DownloadIdentityRules(*misc.GZipWriter) error
}

type HandleT struct {
	Warehouse          model.Warehouse
	DB                 *sql.DB
	Uploader           uploader.Uploader
	UploadID           int64
	WarehouseManager   WarehouseManager
	LoadFileDownloader downloader.Downloader
}

func (idr *HandleT) mergeRulesTable() string {
	return warehouseutils.IdentityMergeRulesTableName(idr.Warehouse)
}

func (idr *HandleT) mappingsTable() string {
	return warehouseutils.IdentityMappingsTableName(idr.Warehouse)
}

func (idr *HandleT) whMergeRulesTable() string {
	return warehouseutils.ToProviderCase(idr.Warehouse.Destination.DestinationDefinition.Name, warehouseutils.IdentityMergeRulesTable)
}

func (idr *HandleT) whMappingsTable() string {
	return warehouseutils.ToProviderCase(idr.Warehouse.Destination.DestinationDefinition.Name, warehouseutils.IdentityMappingsTable)
}

func (idr *HandleT) applyRule(txn *sql.Tx, ruleID int64, gzWriter *misc.GZipWriter) (totalRowsModified int, err error) {
	sqlStatement := fmt.Sprintf(`SELECT merge_property_1_type, merge_property_1_value, merge_property_2_type, merge_property_2_value FROM %s WHERE id=%v`, idr.mergeRulesTable(), ruleID)

	var prop1Val, prop2Val, prop1Type, prop2Type sql.NullString
	err = txn.QueryRow(sqlStatement).Scan(&prop1Type, &prop1Val, &prop2Type, &prop2Val)
	if err != nil {
		return
	}

	var rudderIDs []string
	var additionalClause string
	if prop2Val.Valid && prop2Type.Valid {
		additionalClause = fmt.Sprintf(`OR (merge_property_type='%s' AND merge_property_value=%s)`, prop2Type.String, misc.QuoteLiteral(prop2Val.String))
	}
	sqlStatement = fmt.Sprintf(`SELECT ARRAY_AGG(DISTINCT(rudder_id)) FROM %s WHERE (merge_property_type='%s' AND merge_property_value=%s) %s`, idr.mappingsTable(), prop1Type.String, misc.QuoteLiteral(prop1Val.String), additionalClause)
	pkgLogger.Debugf(`IDR: Fetching all rudder_id's corresponding to the merge_rule: %v`, sqlStatement)
	err = txn.QueryRow(sqlStatement).Scan(pq.Array(&rudderIDs))
	if err != nil {
		pkgLogger.Errorf("IDR: Error fetching all rudder_id's corresponding to the merge_rule: %v\nwith Error: %v", sqlStatement, err)
		return
	}

	currentTimeString := time.Now().Format(misc.RFC3339Milli)
	var rows [][]string

	// if no rudder_id is found with properties in merge_rule, create a new one
	// else if only one rudder_id is found with properties in merge_rule, use that rudder_id
	// else create a new rudder_id and assign it to all properties found with properties in the merge_rule
	if len(rudderIDs) <= 1 {
		// generate new one and assign to these two
		var rudderID string
		if len(rudderIDs) == 0 {
			rudderID = misc.FastUUID().String()
		} else {
			rudderID = rudderIDs[0]
		}
		row1 := []string{prop1Type.String, prop1Val.String, rudderID, currentTimeString}
		rows = append(rows, row1)
		row1Values := misc.SingleQuoteLiteralJoin(row1)

		var row2Values string
		if prop2Val.Valid && prop2Type.Valid {
			row2 := []string{prop2Type.String, prop2Val.String, rudderID, currentTimeString}
			rows = append(rows, row2)
			row2Values = fmt.Sprintf(`, (%s)`, misc.SingleQuoteLiteralJoin(row2))
		}

		sqlStatement = fmt.Sprintf(`INSERT INTO %s (merge_property_type, merge_property_value, rudder_id, updated_at) VALUES (%s) %s ON CONFLICT ON CONSTRAINT %s DO NOTHING`, idr.mappingsTable(), row1Values, row2Values, warehouseutils.IdentityMappingsUniqueMappingConstraintName(idr.Warehouse))
		pkgLogger.Debugf(`IDR: Inserting properties from merge_rule into mappings table: %v`, sqlStatement)
		_, err = txn.Exec(sqlStatement)
		if err != nil {
			pkgLogger.Errorf(`IDR: Error inserting properties from merge_rule into mappings table: %v`, err)
			return
		}
	} else {
		// generate new one and update all
		newID := rudderIDs[0]
		row1 := []string{prop1Type.String, prop1Val.String, newID, currentTimeString}
		rows = append(rows, row1)
		row1Values := misc.SingleQuoteLiteralJoin(row1)

		var row2Values string
		if prop2Val.Valid && prop2Type.Valid {
			row2 := []string{prop2Type.String, prop2Val.String, newID, currentTimeString}
			rows = append(rows, row2)
			row2Values = fmt.Sprintf(`, (%s)`, misc.SingleQuoteLiteralJoin(row2))
		}

		quotedRudderIDs := misc.SingleQuoteLiteralJoin(rudderIDs)
		sqlStatement := fmt.Sprintf(`SELECT merge_property_type, merge_property_value FROM %s WHERE rudder_id IN (%v)`, idr.mappingsTable(), quotedRudderIDs)
		pkgLogger.Debugf(`IDR: Get all merge properties from mapping table with rudder_id's %v: %v`, quotedRudderIDs, sqlStatement)
		var tableRows *sql.Rows
		tableRows, err = txn.Query(sqlStatement)
		if err != nil {
			return
		}

		for tableRows.Next() {
			var mergePropType, mergePropVal string
			err = tableRows.Scan(&mergePropType, &mergePropVal)
			if err != nil {
				return
			}
			row := []string{mergePropType, mergePropVal, newID, currentTimeString}
			rows = append(rows, row)
		}

		sqlStatement = fmt.Sprintf(`UPDATE %s SET rudder_id='%s', updated_at='%s' WHERE rudder_id IN (%v)`, idr.mappingsTable(), newID, currentTimeString, misc.SingleQuoteLiteralJoin(rudderIDs[1:]))
		var res sql.Result
		res, err = txn.Exec(sqlStatement)
		if err != nil {
			return
		}
		affectedRowCount, _ := res.RowsAffected()
		pkgLogger.Debugf(`IDR: Updated rudder_id for all properties in mapping table. Updated %v rows: %v `, affectedRowCount, sqlStatement)

		sqlStatement = fmt.Sprintf(`INSERT INTO %s (merge_property_type, merge_property_value, rudder_id, updated_at) VALUES (%s) %s ON CONFLICT ON CONSTRAINT %s DO NOTHING`, idr.mappingsTable(), row1Values, row2Values, warehouseutils.IdentityMappingsUniqueMappingConstraintName(idr.Warehouse))
		pkgLogger.Debugf(`IDR: Insert new mappings into %s: %v`, idr.mappingsTable(), sqlStatement)
		_, err = txn.Exec(sqlStatement)
		if err != nil {
			return
		}
	}
	columnNames := []string{"merge_property_type", "merge_property_value", "rudder_id", "updated_at"}
	for _, row := range rows {
		eventLoader := encoding.GetNewEventLoader(idr.Warehouse.Type, idr.Uploader.GetLoadFileType(), gzWriter)
		// TODO : support add row for parquet loader
		eventLoader.AddRow(columnNames, row)
		data, _ := eventLoader.WriteToString()
		gzWriter.WriteGZ(data)
	}

	return len(rows), err
}

func (idr *HandleT) addRules(txn *sql.Tx, loadFileNames []string, gzWriter *misc.GZipWriter) (ids []int64, err error) {
	// add rules from load files into temp table
	// use original table to delete redundant ones from temp table
	// insert from temp table into original table
	mergeRulesStagingTable := fmt.Sprintf(`rudder_identity_merge_rules_staging_%s`, warehouseutils.RandHex())
	sqlStatement := fmt.Sprintf(`CREATE TEMP TABLE %s
						ON COMMIT DROP
						AS SELECT * FROM %s
						WITH NO DATA;`, mergeRulesStagingTable, idr.mergeRulesTable())

	pkgLogger.Infof(`IDR: Creating temp table %s in postgres for loading %s: %v`, mergeRulesStagingTable, idr.mergeRulesTable(), sqlStatement)
	_, err = txn.Exec(sqlStatement)
	if err != nil {
		pkgLogger.Errorf(`IDR: Error creating temp table %s in postgres: %v`, mergeRulesStagingTable, err)
		return
	}

	sortedColumnNames := []string{"merge_property_1_type", "merge_property_1_value", "merge_property_2_type", "merge_property_2_value", "id"}
	stmt, err := txn.Prepare(pq.CopyIn(mergeRulesStagingTable, sortedColumnNames...))
	if err != nil {
		pkgLogger.Errorf(`IDR: Error starting bulk copy using CopyIn: %v`, err)
		return
	}

	var rowID int

	for _, loadFileName := range loadFileNames {
		var gzipFile *os.File
		gzipFile, err = os.Open(loadFileName)
		if err != nil {
			pkgLogger.Errorf(`IDR: Error opening downloaded load file at %s: %v`, loadFileName, err)
			return
		}
		defer gzipFile.Close()

		var gzipReader *gzip.Reader
		gzipReader, err = gzip.NewReader(gzipFile)
		if err != nil {
			pkgLogger.Errorf(`IDR: Error reading downloaded load file at %s: %v`, loadFileName, err)
			return
		}
		defer gzipReader.Close()

		eventReader := encoding.NewEventReader(gzipReader, idr.Warehouse.Type)
		columnNames := []string{"merge_property_1_type", "merge_property_1_value", "merge_property_2_type", "merge_property_2_value"}
		for {
			var record []string
			record, err = eventReader.Read(columnNames)
			if err != nil {
				if err == io.EOF {
					break
				}
				pkgLogger.Errorf("IDR: Error while reading merge rule file %s for loading in staging table locally:%s: %v", loadFileName, mergeRulesStagingTable, err)
				return
			}
			var recordInterface [5]interface{}
			for idx, value := range record {
				if strings.TrimSpace(value) != "" {
					recordInterface[idx] = value
				}
			}
			// add rowID which allows us to insert in same order from staging to original merge _rules table
			rowID++
			recordInterface[4] = rowID
			_, err = stmt.Exec(recordInterface[:]...)
			if err != nil {
				pkgLogger.Errorf("IDR: Error while adding rowID to merge_rules table: %v", err)
				return
			}
		}
	}

	_, err = stmt.Exec()
	if err != nil {
		pkgLogger.Errorf(`IDR: Error bulk copy using CopyIn: %v for uploadID: %v`, err, idr.UploadID)
		return
	}

	sqlStatement = fmt.Sprintf(`DELETE FROM %s AS staging
					USING %s original
					WHERE
					(original.merge_property_1_type = staging.merge_property_1_type)
					AND
					(original.merge_property_1_value = staging.merge_property_1_value)
					AND
					(original.merge_property_2_type = staging.merge_property_2_type)
					AND
					(original.merge_property_2_value = staging.merge_property_2_value)`,
		mergeRulesStagingTable, idr.mergeRulesTable())
	pkgLogger.Infof(`IDR: Deleting from staging table %s using %s: %v`, mergeRulesStagingTable, idr.mergeRulesTable(), sqlStatement)
	_, err = txn.Exec(sqlStatement)
	if err != nil {
		pkgLogger.Errorf(`IDR: Error deleting from staging table %s using %s: %v`, mergeRulesStagingTable, idr.mergeRulesTable(), err)
		return
	}

	// write merge rules to file to be uploaded to warehouse in later steps
	err = idr.writeTableToFile(mergeRulesStagingTable, txn, gzWriter)
	if err != nil {
		pkgLogger.Errorf(`IDR: Error writing staging table %s to file: %v`, mergeRulesStagingTable, err)
		return
	}

	// select and insert distinct combination of merge rules and sort them by order in which they were added
	sqlStatement = fmt.Sprintf(`INSERT INTO %s
						(merge_property_1_type, merge_property_1_value, merge_property_2_type, merge_property_2_value)
						SELECT merge_property_1_type, merge_property_1_value, merge_property_2_type, merge_property_2_value FROM
						(
							SELECT DISTINCT ON (
								merge_property_1_type, merge_property_1_value, merge_property_2_type, merge_property_2_value
							) id, merge_property_1_type, merge_property_1_value, merge_property_2_type, merge_property_2_value
							FROM %s
						) t
		 				ORDER BY id ASC RETURNING id`, idr.mergeRulesTable(), mergeRulesStagingTable)
	pkgLogger.Infof(`IDR: Inserting into %s from %s: %v`, idr.mergeRulesTable(), mergeRulesStagingTable, sqlStatement)
	rows, err := txn.Query(sqlStatement)
	if err != nil {
		pkgLogger.Errorf(`IDR: Error inserting into %s from %s: %v`, idr.mergeRulesTable(), mergeRulesStagingTable, err)
		return
	}
	for rows.Next() {
		var id int64
		err = rows.Scan(&id)
		if err != nil {
			pkgLogger.Errorf(`IDR: Error reading id from inserted column in %s from %s: %v`, idr.mergeRulesTable(), mergeRulesStagingTable, err)
			return
		}
		ids = append(ids, id)
	}
	pkgLogger.Debugf(`IDR: Number of merge rules inserted for uploadID %v : %v`, idr.UploadID, len(ids))
	return ids, nil
}

func (idr *HandleT) writeTableToFile(tableName string, txn *sql.Tx, gzWriter *misc.GZipWriter) (err error) {
	batchSize := int64(500)
	sqlStatement := fmt.Sprintf(`SELECT COUNT(*) FROM %s`, tableName)
	var totalRows int64
	err = txn.QueryRow(sqlStatement).Scan(&totalRows)
	if err != nil {
		return
	}

	var offset int64
	for {
		sqlStatement = fmt.Sprintf(`SELECT merge_property_1_type, merge_property_1_value, merge_property_2_type, merge_property_2_value FROM %s LIMIT %d OFFSET %d`, tableName, batchSize, offset)

		var rows *sql.Rows
		rows, err = txn.Query(sqlStatement)
		if err != nil {
			return
		}
		columnNames := []string{"merge_property_1_type", "merge_property_1_value", "merge_property_2_type", "merge_property_2_value"}
		for rows.Next() {
			var rowData []string
			eventLoader := encoding.GetNewEventLoader(idr.Warehouse.Type, idr.Uploader.GetLoadFileType(), gzWriter)
			var prop1Val, prop2Val, prop1Type, prop2Type sql.NullString
			err = rows.Scan(
				&prop1Type,
				&prop1Val,
				&prop2Type,
				&prop2Val,
			)
			if err != nil {
				return
			}
			rowData = append(rowData, prop1Type.String, prop1Val.String, prop2Type.String, prop2Val.String)
			for i, columnName := range columnNames {
				// TODO : use proper column type here
				eventLoader.AddColumn(columnName, "", rowData[i])
			}
			rowString, _ := eventLoader.WriteToString()
			gzWriter.WriteGZ(rowString)
		}

		offset += batchSize
		if offset >= totalRows {
			break
		}
	}
	return
}

func (idr *HandleT) uploadFile(filePath string, txn *sql.Tx, tableName string, totalRecords int) (err error) {
	outputFile, err := os.Open(filePath)
	if err != nil {
		panic(err)
	}
	storageProvider := warehouseutils.ObjectStorageType(idr.Warehouse.Destination.DestinationDefinition.Name, idr.Warehouse.Destination.Config, idr.Uploader.UseRudderStorage())
	uploader, err := filemanager.DefaultFileManagerFactory.New(&filemanager.SettingsT{
		Provider: storageProvider,
		Config: misc.GetObjectStorageConfig(misc.ObjectStorageOptsT{
			Provider:         storageProvider,
			Config:           idr.Warehouse.Destination.Config,
			UseRudderStorage: idr.Uploader.UseRudderStorage(),
		}),
	})
	if err != nil {
		pkgLogger.Errorf("IDR: Error in creating a file manager for :%s: , %v", idr.Warehouse.Destination.DestinationDefinition.Name, err)
		return err
	}
	output, err := uploader.Upload(context.TODO(), outputFile, config.GetString("WAREHOUSE_BUCKET_LOAD_OBJECTS_FOLDER_NAME", "rudder-warehouse-load-objects"), tableName, idr.Warehouse.Source.ID, tableName)
	if err != nil {
		return
	}

	sqlStatement := fmt.Sprintf(`UPDATE %s SET location='%s', total_events=%d WHERE wh_upload_id=%d AND table_name='%s'`, warehouseutils.WarehouseTableUploadsTable, output.Location, totalRecords, idr.UploadID, warehouseutils.ToProviderCase(idr.Warehouse.Destination.DestinationDefinition.Name, tableName))
	pkgLogger.Infof(`IDR: Updating load file location for table: %s: %s `, tableName, sqlStatement)
	_, err = txn.Exec(sqlStatement)
	if err != nil {
		pkgLogger.Errorf(`IDR: Error updating load file location for table: %s: %v`, tableName, err)
	}
	return err
}

func (idr *HandleT) createTempGzFile(dirName string) (gzWriter misc.GZipWriter, path string) {
	tmpDirPath, err := misc.CreateTMPDIR()
	if err != nil {
		panic(err)
	}
	fileExtension := warehouseutils.GetTempFileExtension(idr.Warehouse.Type)
	path = tmpDirPath + dirName + fmt.Sprintf(`%s_%s/%v/`, idr.Warehouse.Destination.DestinationDefinition.Name, idr.Warehouse.Destination.ID, idr.UploadID) + misc.FastUUID().String() + "." + fileExtension
	err = os.MkdirAll(filepath.Dir(path), os.ModePerm)
	if err != nil {
		panic(err)
	}
	gzWriter, err = misc.CreateGZ(path)
	if err != nil {
		panic(err)
	}
	return
}

func (idr *HandleT) processMergeRules(fileNames []string) (err error) {
	txn, err := idr.DB.Begin()
	if err != nil {
		panic(err)
	}

	// START: Add new merge rules to local pg table and also to file
	mergeRulesFileGzWriter, mergeRulesFilePath := idr.createTempGzFile(fmt.Sprintf(`/%s/`, misc.RudderIdentityMergeRulesTmp))
	defer misc.RemoveFilePaths(mergeRulesFilePath)

	ruleIDs, err := idr.addRules(txn, fileNames, &mergeRulesFileGzWriter)
	if err != nil {
		pkgLogger.Errorf(`IDR: Error adding rules to %s: %v`, idr.mergeRulesTable(), err)
		return
	}
	mergeRulesFileGzWriter.CloseGZ()
	pkgLogger.Infof(`IDR: Added %d unique rules to %s and file`, len(ruleIDs), idr.mergeRulesTable())
	// END: Add new merge rules to local pg table and also to file

	// START: Add new/changed identity mappings to local pg table and also to file
	mappingsFileGzWriter, mappingsFilePath := idr.createTempGzFile(fmt.Sprintf(`/%s/`, misc.RudderIdentityMappingsTmp))
	defer misc.RemoveFilePaths(mappingsFilePath)
	var totalMappingRecords int
	for idx, ruleID := range ruleIDs {
		var count int
		count, err = idr.applyRule(txn, ruleID, &mappingsFileGzWriter)
		if err != nil {
			pkgLogger.Errorf(`IDR: Error applying rule %d in %s: %v`, ruleID, idr.mergeRulesTable(), err)
			return
		}
		totalMappingRecords += count
		if idx%1000 == 0 {
			pkgLogger.Infof(`IDR: Applied %d rules out of %d. Total Mapping records added: %d. Namespace: %s, Destination: %s:%s`, idx+1, len(ruleIDs), totalMappingRecords, idr.Warehouse.Namespace, idr.Warehouse.Type, idr.Warehouse.Destination.ID)
		}
	}
	mappingsFileGzWriter.CloseGZ()
	// END: Add new/changed identity mappings to local pg table and also to file

	// upload new merge rules to object storage
	err = idr.uploadFile(mergeRulesFilePath, txn, idr.whMergeRulesTable(), len(ruleIDs))
	if err != nil {
		pkgLogger.Errorf(`IDR: Error uploading load file for %s at %s to object storage: %v`, idr.mergeRulesTable(), mergeRulesFilePath, err)
		return
	}

	// upload new/changed identity mappings to object storage
	err = idr.uploadFile(mappingsFilePath, txn, idr.whMappingsTable(), totalMappingRecords)
	if err != nil {
		pkgLogger.Errorf(`IDR: Error uploading load file for %s at %s to object storage: %v`, mappingsFilePath, mergeRulesFilePath, err)
		return
	}

	err = txn.Commit()
	if err != nil {
		pkgLogger.Errorf(`IDR: Error committing transaction: %v`, err)
		return
	}
	return
}

// Resolve does the below things in a single pg txn
// 1. Fetch all new merge rules added in the upload
// 2. Append to local identity merge rules table
// 3. Apply each merge rule and update local identity mapping table
// 4. Upload the diff of each table to load files for both tables
func (idr *HandleT) Resolve() (err error) {
	var loadFileNames []string
	defer misc.RemoveFilePaths(loadFileNames...)
	loadFileNames, err = idr.LoadFileDownloader.Download(context.TODO(), idr.whMergeRulesTable())
	if err != nil {
		pkgLogger.Errorf(`IDR: Failed to download load files for %s with error: %v`, idr.mergeRulesTable(), err)
		return
	}

	return idr.processMergeRules(loadFileNames)
}

func (idr *HandleT) ResolveHistoricIdentities() (err error) {
	var loadFileNames []string
	defer misc.RemoveFilePaths(loadFileNames...)
	gzWriter, path := idr.createTempGzFile(fmt.Sprintf(`/%s/`, misc.RudderIdentityMergeRulesTmp))
	err = idr.WarehouseManager.DownloadIdentityRules(&gzWriter)
	gzWriter.CloseGZ()
	if err != nil {
		pkgLogger.Errorf(`IDR: Failed to download identity information from warehouse with error: %v`, err)
		return
	}
	loadFileNames = append(loadFileNames, path)

	return idr.processMergeRules(loadFileNames)
}<|MERGE_RESOLUTION|>--- conflicted
+++ resolved
@@ -5,17 +5,14 @@
 	"context"
 	"database/sql"
 	"fmt"
+	"github.com/rudderlabs/rudder-server/warehouse/integrations/uploader"
 	"io"
 	"os"
 	"path/filepath"
 	"strings"
 	"time"
 
-<<<<<<< HEAD
-	"github.com/rudderlabs/rudder-server/warehouse/uploader"
-=======
 	"github.com/rudderlabs/rudder-server/warehouse/internal/model"
->>>>>>> 524a6226
 
 	"github.com/rudderlabs/rudder-server/warehouse/internal/service/loadfiles/downloader"
 
@@ -41,9 +38,9 @@
 
 type HandleT struct {
 	Warehouse          model.Warehouse
-	DB                 *sql.DB
-	Uploader           uploader.Uploader
-	UploadID           int64
+	DB       *sql.DB
+	Uploader uploader.Uploader
+	UploadID int64
 	WarehouseManager   WarehouseManager
 	LoadFileDownloader downloader.Downloader
 }
