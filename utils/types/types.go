--- conflicted
+++ resolved
@@ -38,12 +38,9 @@
 	RecordEventSchema(writeKey string, eventBatch string) bool
 	GetEventModels(w http.ResponseWriter, r *http.Request)
 	GetEventVersions(w http.ResponseWriter, r *http.Request)
-<<<<<<< HEAD
-=======
 }
 
 // ConfigEnvI is interface to inject env variables into config
 type ConfigEnvI interface {
 	ReplaceConfigWithEnvVariables(workspaceConfig []byte) (updatedConfig []byte)
->>>>>>> ab9e088e
 }