package processor

import (
	"encoding/json"
	"fmt"
	"reflect"
	"sort"
	"sync"
	"time"

	"github.com/araddon/dateparse"
	"github.com/rudderlabs/rudder-server/config"
	backendconfig "github.com/rudderlabs/rudder-server/config/backend-config"
	"github.com/rudderlabs/rudder-server/gateway"
	"github.com/rudderlabs/rudder-server/jobsdb"
	"github.com/rudderlabs/rudder-server/processor/integrations"
	"github.com/rudderlabs/rudder-server/services/stats"
	"github.com/rudderlabs/rudder-server/utils"
	"github.com/rudderlabs/rudder-server/utils/logger"
	"github.com/rudderlabs/rudder-server/utils/misc"
	uuid "github.com/satori/go.uuid"
	"github.com/tidwall/gjson"
)

//HandleT is an handle to this object used in main.go
type HandleT struct {
	gatewayDB          *jobsdb.HandleT
	routerDB           *jobsdb.HandleT
	batchRouterDB      *jobsdb.HandleT
	transformer        *transformerHandleT
	statsJobs          *misc.PerfStats
	statsDBR           *misc.PerfStats
	statGatewayDBR     *stats.RudderStats
	statsDBW           *misc.PerfStats
	statGatewayDBW     *stats.RudderStats
	statRouterDBW      *stats.RudderStats
	statBatchRouterDBW *stats.RudderStats
	statActiveUsers    *stats.RudderStats
	userJobListMap     map[string][]*jobsdb.JobT
	userEventsMap      map[string][]interface{}
	userPQItemMap      map[string]*pqItemT
	statJobs           *stats.RudderStats
	statDBR            *stats.RudderStats
	statDBW            *stats.RudderStats
	userToSessionIDMap map[string]string
	userJobPQ          pqT
	userPQLock         sync.Mutex
}

//Print the internal structure
func (proc *HandleT) Print() {
	if !logger.IsDebugLevel() {
		return
	}
	logger.Debug("PriorityQueue")
	proc.userJobPQ.Print()
	logger.Debug("JobList")
	for k, v := range proc.userJobListMap {
		logger.Debug(k, ":", len(v))
	}
	logger.Debug("EventLength")
	for k, v := range proc.userEventsMap {
		logger.Debug(k, ":", len(v))
	}
	logger.Debug("PQItem")
	for k, v := range proc.userPQItemMap {
		logger.Debug(k, ":", *v)
	}
	logger.Debug("Session")
	for k, v := range proc.userToSessionIDMap {
		logger.Debug(k, " : ", v)
	}
}

func init() {
	config.Initialize()
	loadConfig()
}

//Setup initializes the module
func (proc *HandleT) Setup(gatewayDB *jobsdb.HandleT, routerDB *jobsdb.HandleT, batchRouterDB *jobsdb.HandleT) {
	proc.gatewayDB = gatewayDB
	proc.routerDB = routerDB
	proc.batchRouterDB = batchRouterDB
	proc.transformer = &transformerHandleT{}
	proc.statsJobs = &misc.PerfStats{}
	proc.statsDBR = &misc.PerfStats{}
	proc.statsDBW = &misc.PerfStats{}
	proc.userJobListMap = make(map[string][]*jobsdb.JobT)
	proc.userEventsMap = make(map[string][]interface{})
	proc.userPQItemMap = make(map[string]*pqItemT)
	proc.userToSessionIDMap = make(map[string]string)
	proc.userJobPQ = make(pqT, 0)
	proc.statsJobs.Setup("ProcessorJobs")
	proc.statsDBR.Setup("ProcessorDBRead")
	proc.statsDBW.Setup("ProcessorDBWrite")

	proc.statGatewayDBR = stats.NewStat("processor.gateway_db_read", stats.CountType)
	proc.statGatewayDBW = stats.NewStat("processor.gateway_db_write", stats.CountType)
	proc.statRouterDBW = stats.NewStat("processor.router_db_write", stats.CountType)
	proc.statBatchRouterDBW = stats.NewStat("processor.batch_router_db_write", stats.CountType)
	proc.statActiveUsers = stats.NewStat("processor.active_users", stats.GaugeType)

	go backendConfigSubscriber()
	proc.transformer.Setup()
	proc.crashRecover()
	go proc.mainLoop()
	if processSessions {
		logger.Info("Starting session processor")
		go proc.createSessions()
	}
}

var (
	loopSleep              time.Duration
	dbReadBatchSize        int
	transformBatchSize     int
	sessionThresholdInS    time.Duration
	sessionThresholdEvents int
	processSessions        bool
	writeKeyDestinationMap map[string][]backendconfig.DestinationT
	rawDataDestinations    []string
	configSubscriberLock   sync.RWMutex
)

func loadConfig() {
	loopSleep = config.GetDuration("Processor.loopSleepInMS", time.Duration(10)) * time.Millisecond
	dbReadBatchSize = config.GetInt("Processor.dbReadBatchSize", 100000)
	transformBatchSize = config.GetInt("Processor.transformBatchSize", 50)
	sessionThresholdEvents = config.GetInt("Processor.sessionThresholdEvents", 20)
	sessionThresholdInS = config.GetDuration("Processor.sessionThresholdInS", time.Duration(20)) * time.Second
	processSessions = config.GetBool("Processor.processSessions", true)
	maxChanSize = config.GetInt("Processor.maxChanSize", 2048)
	numTransformWorker = config.GetInt("Processor.numTransformWorker", 32)
	maxRetry = config.GetInt("Processor.maxRetry", 3)
	retrySleep = config.GetDuration("Processor.retrySleepInMS", time.Duration(100)) * time.Millisecond
	rawDataDestinations = []string{"S3", "GCS", "RS", "BQ", "AZURE_BLOB"}
}

func backendConfigSubscriber() {
	ch := make(chan utils.DataEvent)
	backendconfig.Subscribe(ch)
	for {
		config := <-ch
		configSubscriberLock.Lock()
		writeKeyDestinationMap = make(map[string][]backendconfig.DestinationT)
		sources := config.Data.(backendconfig.SourcesT)
		for _, source := range sources.Sources {
			if source.Enabled {
				writeKeyDestinationMap[source.WriteKey] = source.Destinations
			}
		}
		configSubscriberLock.Unlock()
	}
}

func (proc *HandleT) addJobsToSessions(jobList []*jobsdb.JobT) {

	logger.Debug("[Processor: addJobsToSessions] adding jobs to session")
	proc.userPQLock.Lock()

	//List of users whose jobs need to be processed
	processUserIDs := make(map[string]bool)

	for _, job := range jobList {
		//Append to job to list. If over threshold, just process them
		eventList, ok := misc.ParseRudderEventBatch(job.EventPayload)
		if !ok {
			//bad event
			logger.Debug("[Processor: addJobsToSessions] bad event")
			continue
		}
		userID, ok := misc.GetAnonymousID(eventList[0])
		if !ok {
			logger.Error("[Processor: addJobsToSessions] Failed to get userID for job")
			continue
		}

		//Prefixing write key to userID. This is done to create session per user per source
		userID = gjson.GetBytes(job.EventPayload, "writeKey").Str + ":" + userID

		_, ok = proc.userJobListMap[userID]
		if !ok {
			proc.userJobListMap[userID] = make([]*jobsdb.JobT, 0)
			proc.userEventsMap[userID] = make([]interface{}, 0)
		}
		// Adding a new session id for the user, if not present
		logger.Debug("[Processor: addJobsToSessions] Adding a new session id for the user")
		_, ok = proc.userToSessionIDMap[userID]
		if !ok {
			proc.userToSessionIDMap[userID] = uuid.NewV4().String()
		}
		//Add the job to the userID specific lists
		proc.userJobListMap[userID] = append(proc.userJobListMap[userID], job)
		proc.userEventsMap[userID] = append(proc.userEventsMap[userID], eventList...)
		//If we have enough events from that user, we process jobs
		if len(proc.userEventsMap[userID]) > sessionThresholdEvents {
			processUserIDs[userID] = true
		}

		//Setting/updating pqItem lastTS with event received timestamp
		receivedAtResult := gjson.Get(string(job.EventPayload), "receivedAt")
		timestamp := time.Now()
		if receivedAtResult.Type != gjson.Null {
			timestamp = receivedAtResult.Time()
		}
		pqItem, ok := proc.userPQItemMap[userID]
		if !ok {
			pqItem := &pqItemT{
				userID: userID,
				lastTS: timestamp,
				index:  -1,
			}
			proc.userPQItemMap[userID] = pqItem
			proc.userJobPQ.Add(pqItem)
		} else {
			misc.Assert(pqItem.index != -1)
			proc.userJobPQ.Update(pqItem, timestamp)
		}

	}

	if len(processUserIDs) > 0 {
		userJobsToProcess := make(map[string][]*jobsdb.JobT)
		userEventsToProcess := make(map[string][]interface{})
		userToSessionMap := make(map[string]string)

		logger.Debug("Post Add Processing")
		proc.Print()

		//We clear the data structure for these users
		for userID := range processUserIDs {
			userJobsToProcess[userID] = proc.userJobListMap[userID]
			userEventsToProcess[userID] = proc.userEventsMap[userID]
			userToSessionMap[userID] = proc.userToSessionIDMap[userID]
			delete(proc.userJobListMap, userID)
			delete(proc.userEventsMap, userID)
			delete(proc.userToSessionIDMap, userID)
		}
		logger.Debug("Processing")
		proc.Print()
		//We release the block before actually processing
		proc.userPQLock.Unlock()
		proc.processUserJobs(userJobsToProcess, userEventsToProcess, userToSessionMap)
		return
	}
	proc.userPQLock.Unlock()
}

func (proc *HandleT) processUserJobs(userJobs map[string][]*jobsdb.JobT, userEvents map[string][]interface{}, userToSessionMap map[string]string) {

	logger.Debug("[Processor: processUserJobs] in processUserJobs")

	totalJobs := 0
	allJobIDs := make(map[int64]bool)
	for userID := range userJobs {
		for _, job := range userJobs[userID] {
			totalJobs++
			allJobIDs[job.JobID] = true
		}
	}

	//Create a list of list of user events which is passed to transformer
	userEventsList := make([]interface{}, 0)
	userIDList := make([]string, 0) //Order of users which are added to list
	eventListMap := make(map[string][]interface{})
	for userID := range userEvents {
		// add the session_id field to each event before sending it downstream
		eventListMap[userID] = make([]interface{}, 0)
		for _, event := range userEvents[userID] {
			eventMap, ok := event.(map[string]interface{})
			misc.Assert(ok)
			if ok {
				eventMap["session_id"] = userToSessionMap[userID]
				eventListMap[userID] = append(eventListMap[userID], eventMap)
			}

		}

		userEventsList = append(userEventsList, eventListMap[userID])
		userIDList = append(userIDList, userID)
	}

	misc.Assert(len(userEventsList) == len(eventListMap))

	//Create jobs that can be processed further
	toProcessJobs, toProcessEvents := createUserTransformedJobsFromEvents(userEventsList, userIDList, userJobs)

	//Some sanity check to make sure we have all the jobs
	misc.Assert(len(toProcessJobs) == totalJobs)
	misc.Assert(len(toProcessEvents) == totalJobs)
	for _, job := range toProcessJobs {
		_, ok := allJobIDs[job.JobID]
		misc.Assert(ok)
		delete(allJobIDs, job.JobID)
	}
	misc.Assert(len(allJobIDs) == 0)

	//Process
	proc.processJobsForDest(toProcessJobs, toProcessEvents)
}

//We create sessions (of individul events) from set of input jobs  from a user
//Those sesssion events are transformed and we have a transformed set of
//events that must be processed further via destination specific transformations
//(in processJobsForDest). This function creates jobs from eventList
func createUserTransformedJobsFromEvents(transformUserEventList []interface{},
	userIDList []string, userJobs map[string][]*jobsdb.JobT) ([]*jobsdb.JobT, [][]interface{}) {

	transJobList := make([]*jobsdb.JobT, 0)
	transEventList := make([][]interface{}, 0)
	misc.Assert(len(transformUserEventList) == len(userIDList))
	for idx, userID := range userIDList {
		userEvents := transformUserEventList[idx]
		userEventsList, ok := userEvents.([]interface{})
		misc.Assert(ok)
		for idx, job := range userJobs[userID] {
			//We put all the transformed event on the first job
			//and empty out the remaining payloads
			transJobList = append(transJobList, job)
			if idx == 0 {
				transEventList = append(transEventList, userEventsList)
			} else {
				transEventList = append(transEventList, nil)
			}
		}
	}
	return transJobList, transEventList
}

func (proc *HandleT) createSessions() {
	logger.Debug("[Processor: createSessions] starting sessions")
	for {
		proc.userPQLock.Lock()
		//Now jobs
		if proc.userJobPQ.Len() == 0 {
			proc.userPQLock.Unlock()
			time.Sleep(loopSleep)
			continue
		}

		proc.statActiveUsers.Gauge(len(proc.userJobListMap))
		//Enough time hasn't transpired since last
		oldestItem := proc.userJobPQ.Top()
		if time.Since(oldestItem.lastTS) < time.Duration(sessionThresholdInS) {
			proc.userPQLock.Unlock()
			sleepTime := time.Duration(sessionThresholdInS) - time.Since(oldestItem.lastTS)
			logger.Debug("Sleeping", sleepTime)
			time.Sleep(sleepTime)
			continue
		}

		userJobsToProcess := make(map[string][]*jobsdb.JobT)
		userEventsToProcess := make(map[string][]interface{})
		userToSessionMap := make(map[string]string)
		//Find all jobs that need to be processed
		for {
			if proc.userJobPQ.Len() == 0 {
				break
			}
			oldestItem := proc.userJobPQ.Top()
			if time.Since(oldestItem.lastTS) > time.Duration(sessionThresholdInS) {
				userID := oldestItem.userID
				pqItem, ok := proc.userPQItemMap[userID]
				misc.Assert(ok && pqItem == oldestItem)
				userJobsToProcess[userID] = proc.userJobListMap[userID]
				userEventsToProcess[userID] = proc.userEventsMap[userID]
				// it is guaranteed that user will have a session even if one job is present
				// Refer addJobsToSession
				userToSessionMap[userID] = proc.userToSessionIDMap[userID]
				//Clear from the map
				delete(proc.userJobListMap, userID)
				delete(proc.userEventsMap, userID)
				proc.userJobPQ.Remove(proc.userPQItemMap[userID])
				delete(proc.userPQItemMap, userID)
				// A session ends when a user is inactive for a period of sessionThresholdInS
				// or session limit on number of jobs has been achievd
				// Refer addJobsToSession
				delete(proc.userToSessionIDMap, userID)
				continue
			}
			break
		}
		proc.Print()
		proc.userPQLock.Unlock()
		if len(userJobsToProcess) > 0 {
			logger.Debug("Processing Session Check")
			proc.Print()
			proc.processUserJobs(userJobsToProcess, userEventsToProcess, userToSessionMap)
		}
	}
}

func getEnabledDestinations(writeKey string, destinationName string) []backendconfig.DestinationT {
	configSubscriberLock.RLock()
	defer configSubscriberLock.RUnlock()
	var enabledDests []backendconfig.DestinationT
	for _, dest := range writeKeyDestinationMap[writeKey] {
		if destinationName == dest.DestinationDefinition.Name && dest.Enabled {
			enabledDests = append(enabledDests, dest)
		}
	}
	return enabledDests
}

func getEnabledDestinationTypes(writeKey string) map[string]backendconfig.DestinationDefinitionT {
	configSubscriberLock.RLock()
	defer configSubscriberLock.RUnlock()
	var enabledDestinationTypes = make(map[string]backendconfig.DestinationDefinitionT)
	for _, destination := range writeKeyDestinationMap[writeKey] {
		if destination.Enabled {
			enabledDestinationTypes[destination.DestinationDefinition.DisplayName] = destination.DestinationDefinition
		}
	}
	return enabledDestinationTypes
}

func getTimestampFromEvent(event map[string]interface{}, field string) time.Time {
	var timestamp time.Time
	var err error
	if _, ok := event[field]; ok {
		timestampStr, typecasted := event[field].(string)
		if typecasted {
			timestamp, err = dateparse.ParseAny(timestampStr)
		}
		if !typecasted || err != nil {
			timestamp = time.Now()
		}
	} else {
		timestamp = time.Now()
	}
	return timestamp
}

func enhanceWithTimeFields(event map[string]interface{}, singularEventMap map[string]interface{}, receivedAt time.Time) {
	// set timestamp skew based on timestamp fields from SDKs
	originalTimestamp := getTimestampFromEvent(singularEventMap, "originalTimestamp")
	sentAt := getTimestampFromEvent(singularEventMap, "sentAt")

	// set all timestamps in RFC3339 format
	event["message"].(map[string]interface{})["receivedAt"] = receivedAt.Format(misc.RFC3339Milli)
	event["message"].(map[string]interface{})["originalTimestamp"] = originalTimestamp.Format(misc.RFC3339Milli)
	event["message"].(map[string]interface{})["sentAt"] = sentAt.Format(misc.RFC3339Milli)
	event["message"].(map[string]interface{})["timestamp"] = misc.GetChronologicalTimeStamp(receivedAt, sentAt, originalTimestamp).Format(misc.RFC3339Milli)
}

// add metadata to each singularEvent which will be returned by transformer in response
func enhanceWithMetadata(event map[string]interface{}, batchEvent *jobsdb.JobT, destination backendconfig.DestinationT) {
	event["metadata"] = make(map[string]interface{})
	event["metadata"].(map[string]interface{})["sourceId"] = gjson.GetBytes(batchEvent.Parameters, "source_id").Str
	event["metadata"].(map[string]interface{})["jobId"] = batchEvent.JobID
	event["metadata"].(map[string]interface{})["destinationId"] = destination.ID
	event["metadata"].(map[string]interface{})["destinationType"] = destination.DestinationDefinition.Name
	event["metadata"].(map[string]interface{})["messageId"] = event["message"].(map[string]interface{})["messageId"].(string)
	if sessionID, ok := event["session_id"].(string); ok {
		event["metadata"].(map[string]interface{})["sessionId"] = sessionID
	}
	if anonymousID, ok := misc.GetAnonymousID(event["message"]); ok {
		event["metadata"].(map[string]interface{})["anonymousId"] = anonymousID
	}
}

func (proc *HandleT) processJobsForDest(jobList []*jobsdb.JobT, parsedEventList [][]interface{}) {

	proc.statsJobs.Start()

	var destJobs []*jobsdb.JobT
	var batchDestJobs []*jobsdb.JobT
	var statusList []*jobsdb.JobStatusT
	var eventsByDest = make(map[string][]interface{})

	misc.Assert(parsedEventList == nil || len(jobList) == len(parsedEventList))
	//Each block we receive from a client has a bunch of
	//requests. We parse the block and take out individual
	//requests, call the destination specific transformation
	//function and create jobs for them.
	//Transformation is called for a batch of jobs at a time
	//to speed-up execution.

	//Event count for performance stat monitoring
	totalEvents := 0

	for idx, batchEvent := range jobList {

		var eventList []interface{}
		var ok bool
		if parsedEventList == nil {
			eventList, ok = misc.ParseRudderEventBatch(batchEvent.EventPayload)
		} else {
			eventList = parsedEventList[idx]
			ok = (eventList != nil)
		}
		writeKey := gjson.Get(string(batchEvent.EventPayload), "writeKey").Str
		requestIP := gjson.Get(string(batchEvent.EventPayload), "requestIP").Str
		receivedAt := gjson.Get(string(batchEvent.EventPayload), "receivedAt").Time()

		if ok {
			//Iterate through all the events in the batch
			for _, singularEvent := range eventList {
				//We count this as one, not destination specific ones
				totalEvents++
				//Getting all the destinations which are enabled for this
				//event
				destTypesFromConfig := getEnabledDestinationTypes(writeKey)
				destTypes := integrations.GetDestinationIDs(singularEvent, destTypesFromConfig)

				// logger.Debug("=== destTypes ===", destTypes)
				if len(destTypes) == 0 {
					logger.Debug("No enabled destinations")
					continue
				}
				enabledDestinationsMap := map[string][]backendconfig.DestinationT{}
				for _, destType := range destTypes {
					enabledDestinationsList := getEnabledDestinations(writeKey, destType)
					enabledDestinationsMap[destType] = enabledDestinationsList
					// Adding a singular event multiple times if there are multiple destinations of same type
					if len(destTypes) == 0 {
						logger.Debugf("No enabled destinations for type %v", destType)
						continue
					}
					for _, destination := range enabledDestinationsList {
						shallowEventCopy := make(map[string]interface{})
						singularEventMap, ok := singularEvent.(map[string]interface{})
						misc.Assert(ok)
						shallowEventCopy["message"] = singularEventMap
						shallowEventCopy["destination"] = reflect.ValueOf(destination).Interface()
						shallowEventCopy["message"].(map[string]interface{})["request_ip"] = requestIP

<<<<<<< HEAD
						// set timestamp skew based on timestamp fields from SDKs
						originalTimestamp := getTimestampFromEvent(singularEventMap, "originalTimestamp")
						sentAt := getTimestampFromEvent(singularEventMap, "sentAt")

						// set all timestamps in RFC3339 format
						shallowEventCopy["message"].(map[string]interface{})["receivedAt"] = receivedAt.Format(misc.RFC3339Milli)
						shallowEventCopy["message"].(map[string]interface{})["originalTimestamp"] = originalTimestamp.Format(misc.RFC3339Milli)
						shallowEventCopy["message"].(map[string]interface{})["sentAt"] = sentAt.Format(misc.RFC3339Milli)
						shallowEventCopy["message"].(map[string]interface{})["timestamp"] = misc.GetChronologicalTimeStamp(receivedAt, sentAt, originalTimestamp).Format(misc.RFC3339Milli)
=======
						enhanceWithTimeFields(shallowEventCopy, singularEventMap, receivedAt)
						enhanceWithMetadata(shallowEventCopy, batchEvent, destination)
>>>>>>> 456836fa

						//We have at-least one event so marking it good
						_, ok = eventsByDest[destType]
						if !ok {
							eventsByDest[destType] = make([]interface{}, 0)
						}
						eventsByDest[destType] = append(eventsByDest[destType],
							shallowEventCopy)
					}
				}
			}
		}

		//Mark the batch event as processed
		newStatus := jobsdb.JobStatusT{
			JobID:         batchEvent.JobID,
			JobState:      jobsdb.SucceededState,
			AttemptNum:    1,
			ExecTime:      time.Now(),
			RetryTime:     time.Now(),
			ErrorCode:     "200",
			ErrorResponse: []byte(`{"success":"OK"}`),
		}
		statusList = append(statusList, &newStatus)
	}

	//Now do the actual transformation. We call it in batches, once
	//for each destination ID
	logger.Debug("[Processor: processJobsForDest] calling transformations")
	for destID, destEventList := range eventsByDest {
		//Call transform for this destination. Returns
		//the JSON we can send to the destination
		url := integrations.GetDestinationURL(destID)
		logger.Debug("Transform input size", len(destEventList))
		response := proc.transformer.Transform(destEventList, integrations.GetUserTransformURL(), len(destEventList))
		response = proc.transformer.Transform(response.Events, url, transformBatchSize)
		destTransformEventList := response.Events
		logger.Debug("Transform output size", len(destTransformEventList))
		if !response.Success {
<<<<<<< HEAD
			logger.Debug("[Processor: processJobsForDest] Request to transformer not a success ", response.Events, response.SourceIDList)
=======
			logger.Debug("[Processor: processJobsForDest] Request to transformer not a success ", response.Events)
>>>>>>> 456836fa
			continue
		}

		//Save the JSON in DB. This is what the rotuer uses
		for _, destEvent := range destTransformEventList {
			destEventJSON, err := json.Marshal(destEvent.(map[string]interface{})["output"])
			//Should be a valid JSON since its our transformation
			//but we handle anyway
			if err != nil {
				continue
			}

			//Need to replace UUID his with messageID from client
			id := uuid.NewV4()
			// read source_id from metadata that is replayed back from transformer
			// in case of custom transformations metadata of first event is returned along with all events in session
			// source_id will be same for all events belong to same user in a session
			sourceID, ok := destEvent.(map[string]interface{})["metadata"].(map[string]interface{})["sourceId"].(string)
			if !ok {
				logger.Errorf("Error retrieving source_id from transformed event: %+v\n", destEvent)
			}
			newJob := jobsdb.JobT{
				UUID:         id,
				Parameters:   []byte(fmt.Sprintf(`{"source_id": "%v"}`, sourceID)),
				CreatedAt:    time.Now(),
				ExpireAt:     time.Now(),
				CustomVal:    destID,
				EventPayload: destEventJSON,
			}
			if misc.Contains(rawDataDestinations, newJob.CustomVal) {
				batchDestJobs = append(batchDestJobs, &newJob)
			} else {
				destJobs = append(destJobs, &newJob)
			}
		}
	}

	misc.Assert(len(statusList) == len(jobList))

	proc.statsDBW.Start()
	//XX: Need to do this in a transaction
	proc.routerDB.Store(destJobs)
	proc.batchRouterDB.Store(batchDestJobs)
	proc.gatewayDB.UpdateJobStatus(statusList, []string{gateway.CustomVal})
	//XX: End of transaction
	proc.statsDBW.End(len(statusList))
	proc.statsJobs.End(totalEvents)

	proc.statGatewayDBW.Count(len(statusList))
	proc.statRouterDBW.Count(len(destJobs))
	proc.statBatchRouterDBW.Count(len(batchDestJobs))

	proc.statsJobs.Print()
	proc.statsDBW.Print()
}

func (proc *HandleT) mainLoop() {

	logger.Info("Processor loop started")
	for {

		proc.statsDBR.Start()

		toQuery := dbReadBatchSize
		//Should not have any failure while processing (in v0) so
		//retryList should be empty. Remove the assert
		retryList := proc.gatewayDB.GetToRetry([]string{gateway.CustomVal}, toQuery)

		unprocessedList := proc.gatewayDB.GetUnprocessed([]string{gateway.CustomVal}, toQuery)

		if len(unprocessedList)+len(retryList) == 0 {
			proc.statsDBR.End(0)
			time.Sleep(loopSleep)
			continue
		}

		combinedList := append(unprocessedList, retryList...)
		proc.statsDBR.End(len(combinedList))
		proc.statGatewayDBR.Count(len(combinedList))

		proc.statsDBR.Print()

		//Sort by JOBID
		sort.Slice(combinedList, func(i, j int) bool {
			return combinedList[i].JobID < combinedList[j].JobID
		})

		if processSessions {
			//Mark all as executing so next query doesn't pick it up
			var statusList []*jobsdb.JobStatusT
			for _, batchEvent := range combinedList {
				newStatus := jobsdb.JobStatusT{
					JobID:         batchEvent.JobID,
					JobState:      jobsdb.ExecutingState,
					AttemptNum:    1,
					ExecTime:      time.Now(),
					RetryTime:     time.Now(),
					ErrorCode:     "200",
					ErrorResponse: []byte(`{"success":"OK"}`),
				}
				statusList = append(statusList, &newStatus)
			}
			proc.gatewayDB.UpdateJobStatus(statusList, []string{gateway.CustomVal})
			proc.addJobsToSessions(combinedList)
		} else {
			proc.processJobsForDest(combinedList, nil)
		}

	}
}

func (proc *HandleT) crashRecover() {

	for {
		execList := proc.gatewayDB.GetExecuting([]string{gateway.CustomVal}, dbReadBatchSize)

		if len(execList) == 0 {
			break
		}
		logger.Debug("Processor crash recovering", len(execList))

		var statusList []*jobsdb.JobStatusT

		for _, job := range execList {
			status := jobsdb.JobStatusT{
				JobID:         job.JobID,
				AttemptNum:    job.LastJobStatus.AttemptNum + 1,
				ExecTime:      time.Now(),
				RetryTime:     time.Now(),
				JobState:      jobsdb.FailedState,
				ErrorCode:     "",
				ErrorResponse: []byte(`{}`), // check
			}
			statusList = append(statusList, &status)
		}
		proc.gatewayDB.UpdateJobStatus(statusList, []string{gateway.CustomVal})
	}
}<|MERGE_RESOLUTION|>--- conflicted
+++ resolved
@@ -526,20 +526,8 @@
 						shallowEventCopy["destination"] = reflect.ValueOf(destination).Interface()
 						shallowEventCopy["message"].(map[string]interface{})["request_ip"] = requestIP
 
-<<<<<<< HEAD
-						// set timestamp skew based on timestamp fields from SDKs
-						originalTimestamp := getTimestampFromEvent(singularEventMap, "originalTimestamp")
-						sentAt := getTimestampFromEvent(singularEventMap, "sentAt")
-
-						// set all timestamps in RFC3339 format
-						shallowEventCopy["message"].(map[string]interface{})["receivedAt"] = receivedAt.Format(misc.RFC3339Milli)
-						shallowEventCopy["message"].(map[string]interface{})["originalTimestamp"] = originalTimestamp.Format(misc.RFC3339Milli)
-						shallowEventCopy["message"].(map[string]interface{})["sentAt"] = sentAt.Format(misc.RFC3339Milli)
-						shallowEventCopy["message"].(map[string]interface{})["timestamp"] = misc.GetChronologicalTimeStamp(receivedAt, sentAt, originalTimestamp).Format(misc.RFC3339Milli)
-=======
 						enhanceWithTimeFields(shallowEventCopy, singularEventMap, receivedAt)
 						enhanceWithMetadata(shallowEventCopy, batchEvent, destination)
->>>>>>> 456836fa
 
 						//We have at-least one event so marking it good
 						_, ok = eventsByDest[destType]
@@ -579,11 +567,7 @@
 		destTransformEventList := response.Events
 		logger.Debug("Transform output size", len(destTransformEventList))
 		if !response.Success {
-<<<<<<< HEAD
-			logger.Debug("[Processor: processJobsForDest] Request to transformer not a success ", response.Events, response.SourceIDList)
-=======
 			logger.Debug("[Processor: processJobsForDest] Request to transformer not a success ", response.Events)
->>>>>>> 456836fa
 			continue
 		}
 
