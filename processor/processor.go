package processor

import (
	"encoding/json"
	"fmt"
	"reflect"
	"sort"
	"strconv"
	"strings"
	"sync"
	"time"

	"github.com/rudderlabs/rudder-server/config"
	backendconfig "github.com/rudderlabs/rudder-server/config/backend-config"
	"github.com/rudderlabs/rudder-server/gateway"
	"github.com/rudderlabs/rudder-server/jobsdb"
	"github.com/rudderlabs/rudder-server/processor/integrations"
	"github.com/rudderlabs/rudder-server/processor/stash"
	"github.com/rudderlabs/rudder-server/processor/transformer"
	"github.com/rudderlabs/rudder-server/rruntime"
	destinationdebugger "github.com/rudderlabs/rudder-server/services/destination-debugger"
	"github.com/rudderlabs/rudder-server/services/stats"
	"github.com/rudderlabs/rudder-server/utils"
	"github.com/rudderlabs/rudder-server/utils/logger"
	"github.com/rudderlabs/rudder-server/utils/misc"
	"github.com/rudderlabs/rudder-server/utils/types"
	uuid "github.com/satori/go.uuid"
	"github.com/tidwall/gjson"
)

//HandleT is an handle to this object used in main.go
type HandleT struct {
	backendConfig                backendconfig.BackendConfig
	processSessions              bool
	sessionThresholdEvents       int
	stats                        stats.Stats
	gatewayDB                    jobsdb.JobsDB
	routerDB                     jobsdb.JobsDB
	batchRouterDB                jobsdb.JobsDB
	errorDB                      jobsdb.JobsDB
	transformer                  transformer.Transformer
	pStatsJobs                   *misc.PerfStats
	pStatsDBR                    *misc.PerfStats
	statGatewayDBR               stats.RudderStats
	pStatsDBW                    *misc.PerfStats
	statGatewayDBW               stats.RudderStats
	statRouterDBW                stats.RudderStats
	statBatchRouterDBW           stats.RudderStats
	statProcErrDBW               stats.RudderStats
	statActiveUsers              stats.RudderStats
	userJobListMap               map[string][]*jobsdb.JobT
	userEventsMap                map[string][]types.SingularEventT
	userPQItemMap                map[string]*pqItemT
	statJobs                     stats.RudderStats
	statDBR                      stats.RudderStats
	statDBW                      stats.RudderStats
	statLoopTime                 stats.RudderStats
	statSessionTransform         stats.RudderStats
	statUserTransform            stats.RudderStats
	statDestTransform            stats.RudderStats
	statListSort                 stats.RudderStats
	marshalSingularEvents        stats.RudderStats
	destProcessing               stats.RudderStats
	statNumDests                 stats.RudderStats
	statNumRequests              stats.RudderStats
	statNumEvents                stats.RudderStats
	statDestNumOutputEvents      stats.RudderStats
	statBatchDestNumOutputEvents stats.RudderStats
	destStats                    map[string]*DestStatT
	userToSessionIDMap           map[string]string
	userJobPQ                    pqT
	userPQLock                   sync.Mutex
	logger                       logger.LoggerI
}

type DestStatT struct {
	id               string
	numEvents        stats.RudderStats
	numOutputEvents  stats.RudderStats
	sessionTransform stats.RudderStats
	userTransform    stats.RudderStats
	destTransform    stats.RudderStats
}

func (proc *HandleT) newDestinationStat(destID string) *DestStatT {
	numEvents := proc.stats.NewDestStat("proc_num_events", stats.CountType, destID)
	numOutputEvents := proc.stats.NewDestStat("proc_num_output_events", stats.CountType, destID)
	sessionTransform := proc.stats.NewDestStat("proc_session_transform", stats.TimerType, destID)
	userTransform := proc.stats.NewDestStat("proc_user_transform", stats.TimerType, destID)
	destTransform := proc.stats.NewDestStat("proc_dest_transform", stats.TimerType, destID)
	return &DestStatT{
		id:               destID,
		numEvents:        numEvents,
		numOutputEvents:  numOutputEvents,
		sessionTransform: sessionTransform,
		userTransform:    userTransform,
		destTransform:    destTransform,
	}
}

//Print the internal structure
func (proc *HandleT) Print() {
	if !proc.logger.IsDebugLevel() {
		return
	}
	proc.logger.Debug("PriorityQueue")
	proc.userJobPQ.Print()
	proc.logger.Debug("JobList")
	for k, v := range proc.userJobListMap {
		proc.logger.Debug(k, ":", len(v))
	}
	proc.logger.Debug("EventLength")
	for k, v := range proc.userEventsMap {
		proc.logger.Debug(k, ":", len(v))
	}
	proc.logger.Debug("PQItem")
	for k, v := range proc.userPQItemMap {
		proc.logger.Debug(k, ":", *v)
	}
	proc.logger.Debug("Session")
	for k, v := range proc.userToSessionIDMap {
		proc.logger.Debug(k, " : ", v)
	}
}

func init() {
	loadConfig()
	pkgLogger = logger.NewLogger().Child("processor")
}

// NewProcessor creates a new Processor intanstace
func NewProcessor() *HandleT {
	return &HandleT{
		transformer:            transformer.NewTransformer(),
		processSessions:        configProcessSessions,
		sessionThresholdEvents: configSessionThresholdEvents,
	}
}

//Setup initializes the module
func (proc *HandleT) Setup(backendConfig backendconfig.BackendConfig, gatewayDB jobsdb.JobsDB, routerDB jobsdb.JobsDB, batchRouterDB jobsdb.JobsDB, errorDB jobsdb.JobsDB, s stats.Stats) {
	proc.logger = pkgLogger
	proc.backendConfig = backendConfig
	proc.stats = s

	proc.gatewayDB = gatewayDB
	proc.routerDB = routerDB
	proc.batchRouterDB = batchRouterDB
	proc.errorDB = errorDB
	proc.pStatsJobs = &misc.PerfStats{}
	proc.pStatsDBR = &misc.PerfStats{}
	proc.pStatsDBW = &misc.PerfStats{}
	proc.userJobListMap = make(map[string][]*jobsdb.JobT)
	proc.userEventsMap = make(map[string][]types.SingularEventT)
	proc.userPQItemMap = make(map[string]*pqItemT)
	proc.userToSessionIDMap = make(map[string]string)
	proc.userJobPQ = make(pqT, 0)
	proc.pStatsJobs.Setup("ProcessorJobs")
	proc.pStatsDBR.Setup("ProcessorDBRead")
	proc.pStatsDBW.Setup("ProcessorDBWrite")

	proc.statGatewayDBR = proc.stats.NewStat("processor.gateway_db_read", stats.CountType)
	proc.statGatewayDBW = proc.stats.NewStat("processor.gateway_db_write", stats.CountType)
	proc.statRouterDBW = proc.stats.NewStat("processor.router_db_write", stats.CountType)
	proc.statBatchRouterDBW = proc.stats.NewStat("processor.batch_router_db_write", stats.CountType)
	proc.statActiveUsers = proc.stats.NewStat("processor.active_users", stats.GaugeType)
	proc.statDBR = proc.stats.NewStat("processor.gateway_db_read_time", stats.TimerType)
	proc.statDBW = proc.stats.NewStat("processor.gateway_db_write_time", stats.TimerType)
	proc.statProcErrDBW = proc.stats.NewStat("processor.proc_err_db_write", stats.CountType)
	proc.statLoopTime = proc.stats.NewStat("processor.loop_time", stats.TimerType)
	proc.statSessionTransform = proc.stats.NewStat("processor.session_transform_time", stats.TimerType)
	proc.statUserTransform = proc.stats.NewStat("processor.user_transform_time", stats.TimerType)
	proc.statDestTransform = proc.stats.NewStat("processor.dest_transform_time", stats.TimerType)
	proc.statListSort = proc.stats.NewStat("processor.job_list_sort", stats.TimerType)
	proc.marshalSingularEvents = proc.stats.NewStat("processor.marshal_singular_events", stats.TimerType)
	proc.destProcessing = proc.stats.NewStat("processor.dest_processing", stats.TimerType)
	proc.statNumRequests = proc.stats.NewStat("processor.num_requests", stats.CountType)
	proc.statNumEvents = proc.stats.NewStat("processor.num_events", stats.CountType)
	// Add a separate tag for batch router
	proc.statDestNumOutputEvents = proc.stats.NewTaggedStat("processor.num_output_events", stats.CountType, map[string]string{
		"module": "router",
	})
	proc.statBatchDestNumOutputEvents = proc.stats.NewTaggedStat("processor.num_output_events", stats.CountType, map[string]string{
		"module": "batch_router",
	})
	proc.destStats = make(map[string]*DestStatT)

	rruntime.Go(func() {
		proc.backendConfigSubscriber()
	})
	proc.transformer.Setup()

	proc.crashRecover()

	if proc.processSessions {
		proc.logger.Info("Starting session processor")
		rruntime.Go(func() {
			proc.createSessions()
		})
	}
}

// Start starts this processor's main loops.
func (proc *HandleT) Start() {
	rruntime.Go(func() {
		proc.mainLoop()
	})
	rruntime.Go(func() {
		st := stash.New()
		st.Setup(proc.errorDB)
		st.Start()
	})
}

var (
	loopSleep                           time.Duration
	maxLoopSleep                        time.Duration
	maxDBReadBatchSize                  int
	minDBReadBatchSize                  int
	dbReadBatchSize                     int
	transformBatchSize                  int
	userTransformBatchSize              int
	sessionInactivityThreshold          time.Duration
	configSessionThresholdEvents        int
	configProcessSessions               bool
	writeKeyDestinationMap              map[string][]backendconfig.DestinationT
	workspaceLibrariesMap               map[string][]backendconfig.LibraryT
	destinationIDtoTypeMap              map[string]string
	destinationTransformationEnabledMap map[string]bool
	rawDataDestinations                 []string
	configSubscriberLock                sync.RWMutex
	customDestinations                  []string
	pkgLogger                           logger.LoggerI
)

func loadConfig() {
	loopSleep = config.GetDuration("Processor.loopSleepInMS", time.Duration(10)) * time.Millisecond
	maxLoopSleep = config.GetDuration("Processor.maxLoopSleepInMS", time.Duration(5000)) * time.Millisecond
	maxDBReadBatchSize = config.GetInt("Processor.maxDBReadBatchSize", 10000)
	minDBReadBatchSize = config.GetInt("Processor.minDBReadBatchSize", 100)
	transformBatchSize = config.GetInt("Processor.transformBatchSize", 50)
	userTransformBatchSize = config.GetInt("Processor.userTransformBatchSize", 200)
	configSessionThresholdEvents = config.GetInt("Processor.sessionThresholdEvents", 20)
	sessionInactivityThreshold = config.GetDuration("Processor.sessionInactivityThresholdInS", time.Duration(120)) * time.Second
	configProcessSessions = config.GetBool("Processor.processSessions", false)
	rawDataDestinations = []string{"S3", "GCS", "MINIO", "RS", "BQ", "AZURE_BLOB", "SNOWFLAKE", "POSTGRES", "CLICKHOUSE", "DIGITAL_OCEAN_SPACES"}
	customDestinations = []string{"KAFKA", "KINESIS", "AZURE_EVENT_HUB"}

	dbReadBatchSize = minDBReadBatchSize
}

//ResetDBReadBatchSize - resets dbReadBatchSize to minDBReadBatchSize
//This is written as a helper function for processor tests.
func (proc *HandleT) ResetDBReadBatchSize() {
	dbReadBatchSize = minDBReadBatchSize
}

func (proc *HandleT) backendConfigSubscriber() {
	ch := make(chan utils.DataEvent)
	proc.backendConfig.Subscribe(ch, backendconfig.TopicProcessConfig)
	for {
		config := <-ch
		configSubscriberLock.Lock()
		writeKeyDestinationMap = make(map[string][]backendconfig.DestinationT)
		destinationIDtoTypeMap = make(map[string]string)
		destinationTransformationEnabledMap = make(map[string]bool)
		workspaceLibrariesMap = make(map[string][]backendconfig.LibraryT)
		sources := config.Data.(backendconfig.SourcesT)
		for _, source := range sources.Sources {
			if source.Enabled {
				writeKeyDestinationMap[source.WriteKey] = source.Destinations
				for _, destination := range source.Destinations {
					destinationIDtoTypeMap[destination.ID] = destination.DestinationDefinition.Name
					destinationTransformationEnabledMap[destination.ID] = len(destination.Transformations) > 0
					_, ok := proc.destStats[destination.ID]
					if !ok {
						proc.destStats[destination.ID] = proc.newDestinationStat(destination.ID)
					}
				}
			}
		}
		configSubscriberLock.Unlock()
	}
}

func (proc *HandleT) addJobsToSessions(jobList []*jobsdb.JobT) {

	proc.logger.Debug("[Processor: addJobsToSessions] adding jobs to session")
	proc.userPQLock.Lock()

	//List of users whose jobs need to be processed
	processUserIDs := make(map[string]bool)

	for _, job := range jobList {
		//Append to job to list. If over threshold, just process them
		eventList, ok := misc.ParseRudderEventBatch(job.EventPayload)
		if !ok {
			//bad event
			proc.logger.Debug("[Processor: addJobsToSessions] bad event")
			continue
		}
		userID, ok := misc.GetRudderID(eventList[0])
		if !ok {
			proc.logger.Error("[Processor: addJobsToSessions] Failed to get userID for job")
			continue
		}

		//Prefixing write key to userID. This is done to create session per user per source
		userID = gjson.GetBytes(job.EventPayload, "writeKey").Str + ":" + userID

		_, ok = proc.userJobListMap[userID]
		if !ok {
			proc.userJobListMap[userID] = make([]*jobsdb.JobT, 0)
			proc.userEventsMap[userID] = make([]types.SingularEventT, 0)
		}
		// Adding a new session id for the user, if not present
		proc.logger.Debug("[Processor: addJobsToSessions] Adding a new session id for the user")
		_, ok = proc.userToSessionIDMap[userID]
		if !ok {
			proc.userToSessionIDMap[userID] = fmt.Sprintf("%s:%s", userID, strconv.FormatInt(time.Now().UnixNano()/1000000, 10))
		}
		//Add the job to the userID specific lists
		proc.userJobListMap[userID] = append(proc.userJobListMap[userID], job)
		proc.userEventsMap[userID] = append(proc.userEventsMap[userID], eventList...)
		//If we have enough events from that user, we process jobs
		if len(proc.userEventsMap[userID]) > proc.sessionThresholdEvents {
			processUserIDs[userID] = true
		}

		//Setting/updating pqItem lastTS with event received timestamp
		receivedAtResult := gjson.Get(string(job.EventPayload), "receivedAt")
		timestamp := time.Now()
		if receivedAtResult.Type != gjson.Null {
			timestamp = receivedAtResult.Time()
		}
		pqItem, ok := proc.userPQItemMap[userID]
		if !ok {
			pqItem := &pqItemT{
				userID: userID,
				lastTS: timestamp,
				index:  -1,
			}
			proc.userPQItemMap[userID] = pqItem
			proc.userJobPQ.Add(pqItem)
		} else {
			if pqItem.index == -1 {
				panic(fmt.Errorf("pqItem.index is -1"))
			}
			proc.userJobPQ.Update(pqItem, timestamp)
		}

	}

	if len(processUserIDs) > 0 {
		userJobsToProcess := make(map[string][]*jobsdb.JobT)
		userEventsToProcess := make(map[string][]types.SingularEventT)
		userToSessionMap := make(map[string]string)

		proc.logger.Debug("Post Add Processing")
		proc.Print()

		//We clear the data structure for these users
		for userID := range processUserIDs {
			userJobsToProcess[userID] = proc.userJobListMap[userID]
			userEventsToProcess[userID] = proc.userEventsMap[userID]
			userToSessionMap[userID] = proc.userToSessionIDMap[userID]
			delete(proc.userJobListMap, userID)
			delete(proc.userEventsMap, userID)
			delete(proc.userToSessionIDMap, userID)
		}
		proc.logger.Debug("Processing")
		proc.Print()
		//We release the lock before actually processing
		proc.userPQLock.Unlock()
		proc.processUserJobs(userJobsToProcess, userEventsToProcess, userToSessionMap)
		return
	}
	proc.userPQLock.Unlock()
}

func (proc *HandleT) processUserJobs(userJobs map[string][]*jobsdb.JobT, userEvents map[string][]types.SingularEventT, userToSessionMap map[string]string) {
	proc.logger.Debug("[Processor: processUserJobs] in processUserJobs")

	totalJobs := 0
	allJobIDs := make(map[int64]bool)
	for userID := range userJobs {
		for _, job := range userJobs[userID] {
			totalJobs++
			allJobIDs[job.JobID] = true
		}
	}

	//Create a list of list of user events which is passed to transformer
	userEventsList := make([][]types.SingularEventT, 0)
	userIDList := make([]string, 0) //Order of users which are added to list
	userEventsMap := make(map[string][]types.SingularEventT)
	for userID := range userEvents {
		// add the session_id field to each event before sending it downstream
		userEventsMap[userID] = make([]types.SingularEventT, 0)
		for _, event := range userEvents[userID] {
			event["session_id"] = userToSessionMap[userID]
			userEventsMap[userID] = append(userEventsMap[userID], event)
		}

		userEventsList = append(userEventsList, userEventsMap[userID])
		userIDList = append(userIDList, userID)
	}

	if len(userEventsList) != len(userEventsMap) {
		panic(fmt.Errorf("len(userEventsList):%d != len(userEventsMap):%d", len(userEventsList), len(userEventsMap)))
	}

	//Create jobs that can be processed further
	toProcessJobs, toProcessEvents := createUserTransformedJobsFromEvents(userEventsList, userIDList, userJobs)
	//Some sanity check to make sure we have all the jobs
	if len(toProcessJobs) != totalJobs {
		panic(fmt.Errorf("len(toProcessJobs):%d != totalJobs:%d", len(toProcessJobs), totalJobs))
	}
	if len(toProcessEvents) != totalJobs {
		panic(fmt.Errorf("len(toProcessEvents):%d != totalJobs:%d", len(toProcessEvents), totalJobs))
	}
	for _, job := range toProcessJobs {
		_, ok := allJobIDs[job.JobID]
		if !ok {
			panic(fmt.Errorf("key %d not found in map allJobIDs", job.JobID))
		}
		delete(allJobIDs, job.JobID)
	}
	if len(allJobIDs) != 0 {
		panic(fmt.Errorf("len(allJobIDs):%d != 0", len(allJobIDs)))
	}

	//Process
	proc.processJobsForDest(toProcessJobs, toProcessEvents)
}

//We create sessions (of individul events) from set of input jobs  from a user
//Those sesssion events are transformed and we have a transformed set of
//events that must be processed further via destination specific transformations
//(in processJobsForDest). This function creates jobs from eventList
func createUserTransformedJobsFromEvents(transformUserEventList [][]types.SingularEventT,
	userIDList []string, userJobs map[string][]*jobsdb.JobT) ([]*jobsdb.JobT, [][]types.SingularEventT) {

	transJobList := make([]*jobsdb.JobT, 0)
	transEventList := make([][]types.SingularEventT, 0)
	if len(transformUserEventList) != len(userIDList) {
		panic(fmt.Errorf("len(transformUserEventList):%d != len(userIDList):%d", len(transformUserEventList), len(userIDList)))
	}
	for idx, userID := range userIDList {
		userEvents := transformUserEventList[idx]

		for idx, job := range userJobs[userID] {
			//We put all the transformed event on the first job
			//and empty out the remaining payloads
			transJobList = append(transJobList, job)
			if idx == 0 {
				transEventList = append(transEventList, userEvents)
			} else {
				transEventList = append(transEventList, nil)
			}
		}
	}
	return transJobList, transEventList
}

func (proc *HandleT) createSessions() {
	proc.logger.Debug("[Processor: createSessions] starting sessions")
	for {
		proc.userPQLock.Lock()
		//Now jobs
		if proc.userJobPQ.Len() == 0 {
			proc.userPQLock.Unlock()
			time.Sleep(loopSleep)
			continue
		}

		proc.statActiveUsers.Gauge(len(proc.userJobListMap))
		//Enough time hasn't transpired since last
		oldestItem := proc.userJobPQ.Top()
		if time.Since(oldestItem.lastTS) < time.Duration(sessionInactivityThreshold) {
			proc.userPQLock.Unlock()
			sleepTime := time.Duration(sessionInactivityThreshold) - time.Since(oldestItem.lastTS)
			proc.logger.Debug("Sleeping", sleepTime)
			time.Sleep(sleepTime)
			continue
		}

		userJobsToProcess := make(map[string][]*jobsdb.JobT)
		userEventsToProcess := make(map[string][]types.SingularEventT)
		userToSessionMap := make(map[string]string)
		//Find all jobs that need to be processed
		for {
			if proc.userJobPQ.Len() == 0 {
				break
			}
			oldestItem := proc.userJobPQ.Top()
			if time.Since(oldestItem.lastTS) > time.Duration(sessionInactivityThreshold) {
				userID := oldestItem.userID
				pqItem, ok := proc.userPQItemMap[userID]
				if !(ok && pqItem == oldestItem) {
					panic(fmt.Errorf("userID is not found in userPQItemMap or pqItem is not oldestItem"))
				}
				userJobsToProcess[userID] = proc.userJobListMap[userID]
				userEventsToProcess[userID] = proc.userEventsMap[userID]
				// it is guaranteed that user will have a session even if one job is present
				// Refer addJobsToSession
				userToSessionMap[userID] = proc.userToSessionIDMap[userID]
				//Clear from the map
				delete(proc.userJobListMap, userID)
				delete(proc.userEventsMap, userID)
				proc.userJobPQ.Remove(proc.userPQItemMap[userID])
				delete(proc.userPQItemMap, userID)
				// A session ends when a user is inactive for a period of sessionInactivityThreshold
				// or session limit on number of jobs has been achievd
				// Refer addJobsToSession
				delete(proc.userToSessionIDMap, userID)
				continue
			}
			break
		}
		proc.Print()
		proc.userPQLock.Unlock()
		if len(userJobsToProcess) > 0 {
			proc.logger.Debug("Processing Session Check")
			proc.Print()
			proc.processUserJobs(userJobsToProcess, userEventsToProcess, userToSessionMap)
		}
	}
}

func getEnabledDestinations(writeKey string, destinationName string) []backendconfig.DestinationT {
	configSubscriberLock.RLock()
	defer configSubscriberLock.RUnlock()
	var enabledDests []backendconfig.DestinationT
	for _, dest := range writeKeyDestinationMap[writeKey] {
		if destinationName == dest.DestinationDefinition.Name && dest.Enabled {
			enabledDests = append(enabledDests, dest)
		}
	}
	return enabledDests
}

func getBackendEnabledDestinationTypes(writeKey string) map[string]backendconfig.DestinationDefinitionT {
	configSubscriberLock.RLock()
	defer configSubscriberLock.RUnlock()
	var enabledDestinationTypes = make(map[string]backendconfig.DestinationDefinitionT)
	for _, destination := range writeKeyDestinationMap[writeKey] {
		if destination.Enabled {
			enabledDestinationTypes[destination.DestinationDefinition.DisplayName] = destination.DestinationDefinition
		}
	}
	return enabledDestinationTypes
}

func getTimestampFromEvent(event types.SingularEventT, field string) time.Time {
	var timestamp time.Time
	var ok bool
	if timestamp, ok = misc.GetParsedTimestamp(event[field]); !ok {
		timestamp = time.Now()
	}
	return timestamp
}

func enhanceWithTimeFields(event *transformer.TransformerEventT, singularEventMap types.SingularEventT, receivedAt time.Time) {
	// set timestamp skew based on timestamp fields from SDKs
	originalTimestamp := getTimestampFromEvent(singularEventMap, "originalTimestamp")
	sentAt := getTimestampFromEvent(singularEventMap, "sentAt")
	var timestamp time.Time
	var ok bool

	// use existing timestamp if it exists in the event, add new timestamp otherwise
	if timestamp, ok = misc.GetParsedTimestamp(event.Message["timestamp"]); !ok {
		// calculate new timestamp using using the formula
		// timestamp = receivedAt - (sentAt - originalTimestamp)
		timestamp = misc.GetChronologicalTimeStamp(receivedAt, sentAt, originalTimestamp)
	}

	// set all timestamps in RFC3339 format
	event.Message["receivedAt"] = receivedAt.Format(misc.RFC3339Milli)
	event.Message["originalTimestamp"] = originalTimestamp.Format(misc.RFC3339Milli)
	event.Message["sentAt"] = sentAt.Format(misc.RFC3339Milli)
	event.Message["timestamp"] = timestamp.Format(misc.RFC3339Milli)
}

// add metadata to each singularEvent which will be returned by transformer in response
func enhanceWithMetadata(event *transformer.TransformerEventT, batchEvent *jobsdb.JobT, destination backendconfig.DestinationT, receivedAt time.Time) {
	metadata := transformer.MetadataT{}
	metadata.SourceID = gjson.GetBytes(batchEvent.Parameters, "source_id").Str
	metadata.DestinationID = destination.ID
	metadata.RudderID = batchEvent.UserID
	metadata.JobID = batchEvent.JobID
	metadata.DestinationType = destination.DestinationDefinition.Name
	metadata.MessageID = event.Message["messageId"].(string)
	if event.SessionID != "" {
		metadata.SessionID = event.SessionID
	}
	metadata.ReceivedAt = receivedAt.Format(misc.RFC3339Milli)
	event.Metadata = metadata
}

func getKeyFromSourceAndDest(srcID string, destID string) string {
	return srcID + "::" + destID
}

func getSourceAndDestIDsFromKey(key string) (sourceID string, destID string) {
	fields := strings.Split(key, "::")
	return fields[0], fields[1]
}

func recordEventDeliveryStatus(jobsByDestID map[string][]*jobsdb.JobT) {
	for destID, jobs := range jobsByDestID {
		if !destinationdebugger.HasUploadEnabled(destID) {
			continue
		}
		for _, job := range jobs {
			var params map[string]interface{}
			err := json.Unmarshal(job.Parameters, &params)
			if err != nil {
				panic(err)
			}

			sourceID, _ := params["source_id"].(string)
			destID, _ := params["destination_id"].(string)
			procErr, _ := params["error"].(string)
			statusCode, _ := params["status_code"].(string)

			deliveryStatus := destinationdebugger.DeliveryStatusT{
				DestinationID: destID,
				SourceID:      sourceID,
				Payload:       job.EventPayload,
				AttemptNum:    1,
				JobState:      jobsdb.Aborted.State,
				ErrorCode:     statusCode,
				ErrorResponse: []byte(fmt.Sprintf(`{"error": "%v"}`, procErr)),
			}
			destinationdebugger.RecordEventDeliveryStatus(destID, &deliveryStatus)
		}
	}
}

func (proc *HandleT) getDestTransformerEvents(response transformer.ResponseT, metadata transformer.MetadataT, destination backendconfig.DestinationT) []transformer.TransformerEventT {
	var eventsToTransform []transformer.TransformerEventT
	for _, userTransformedEvent := range response.Events {
		eventMetadata := metadata
		eventMetadata.MessageIDs = userTransformedEvent.Metadata.MessageIDs
		updatedEvent := transformer.TransformerEventT{
			Message:     userTransformedEvent.Output,
			Metadata:    eventMetadata,
			Destination: destination,
		}
		eventsToTransform = append(eventsToTransform, updatedEvent)
	}
	return eventsToTransform
}

func (proc *HandleT) getFailedEventJobs(response transformer.ResponseT, metadata transformer.MetadataT, eventsByMessageID map[string]types.SingularEventT, stage string) []*jobsdb.JobT {
	var failedEventsToStore []*jobsdb.JobT
	for _, failedEvent := range response.FailedEvents {
		var messages []types.SingularEventT
		if len(failedEvent.Metadata.MessageIDs) > 0 {
			messageIds := failedEvent.Metadata.MessageIDs
			for _, msgID := range messageIds {
				messages = append(messages, eventsByMessageID[msgID])
			}
		} else {
			messages = append(messages, eventsByMessageID[failedEvent.Metadata.MessageID])
		}
		payload, err := json.Marshal(messages)
		if err != nil {
			proc.logger.Errorf(`[Processor: getFailedEventJobs] Failed to unmarshal list of failed events: %v`, err)
			continue
		}

		id := uuid.NewV4()
		// marshal error to escape any quotes in error string etc.
		marshalledErr, err := json.Marshal(failedEvent.Error)
		if err != nil {
			proc.logger.Errorf(`[Processor: getFailedEventJobs] Failed to marshal failedEvent error: %v`, failedEvent.Error)
			marshalledErr = []byte(`"Unknown error: rudder-server failed to marshal error returned by rudder-transformer"`)
		}

		newFailedJob := jobsdb.JobT{
			UUID:         id,
			EventPayload: payload,
			Parameters:   []byte(fmt.Sprintf(`{"source_id": "%s", "destination_id": "%s", "error": %s, "status_code": "%v", "stage": "%s"}`, metadata.SourceID, metadata.DestinationID, string(marshalledErr), failedEvent.StatusCode, stage)),
			CreatedAt:    time.Now(),
			ExpireAt:     time.Now(),
			CustomVal:    metadata.DestinationType,
			UserID:       failedEvent.Metadata.RudderID,
		}
		failedEventsToStore = append(failedEventsToStore, &newFailedJob)

		procErrorStat := stats.GetProcErrorStat("proc_error_counts", stats.CountType, metadata.DestinationType, failedEvent.StatusCode, stage)
		procErrorStat.Increment()
	}
	return failedEventsToStore
}

func (proc *HandleT) processJobsForDest(jobList []*jobsdb.JobT, parsedEventList [][]types.SingularEventT) {

	proc.pStatsJobs.Start()

	proc.statNumRequests.Count(len(jobList))

	var destJobs []*jobsdb.JobT
	var batchDestJobs []*jobsdb.JobT
	var statusList []*jobsdb.JobStatusT
	var groupedEvents = make(map[string][]transformer.TransformerEventT)
	var eventsByMessageID = make(map[string]types.SingularEventT)
	var procErrorJobsByDestID = make(map[string][]*jobsdb.JobT)

	if !(parsedEventList == nil || len(jobList) == len(parsedEventList)) {
		panic(fmt.Errorf("parsedEventList != nil and len(jobList):%d != len(parsedEventList):%d", len(jobList), len(parsedEventList)))
	}
	//Each block we receive from a client has a bunch of
	//requests. We parse the block and take out individual
	//requests, call the destination specific transformation
	//function and create jobs for them.
	//Transformation is called for a batch of jobs at a time
	//to speed-up execution.

	//Event count for performance stat monitoring
	totalEvents := 0

	proc.logger.Debug("[Processor] Total jobs picked up : ", len(jobList))

	proc.marshalSingularEvents.Start()
	for idx, batchEvent := range jobList {

		var singularEvents []types.SingularEventT
		var ok bool
		if parsedEventList == nil {
			singularEvents, ok = misc.ParseRudderEventBatch(batchEvent.EventPayload)
		} else {
			singularEvents = parsedEventList[idx]
			ok = (singularEvents != nil)
		}
		writeKey := gjson.Get(string(batchEvent.EventPayload), "writeKey").Str
		requestIP := gjson.Get(string(batchEvent.EventPayload), "requestIP").Str
		receivedAt := gjson.Get(string(batchEvent.EventPayload), "receivedAt").Time()

		if ok {
			//Iterate through all the events in the batch
			for _, singularEvent := range singularEvents {
				//We count this as one, not destination specific ones
				totalEvents++

				eventsByMessageID[singularEvent["messageId"].(string)] = singularEvent

				//Getting all the destinations which are enabled for this
				//event
				backendEnabledDestTypes := getBackendEnabledDestinationTypes(writeKey)
				enabledDestTypes := integrations.FilterClientIntegrations(singularEvent, backendEnabledDestTypes)
<<<<<<< HEAD
				workspaceID := proc.backendConfig.GetWorkspaceIDForWriteKey(writeKey)
				workspaceLibraries := proc.backendConfig.GetWorkspaceLibrariesForWorkspaceID(workspaceID)
=======

				// proc.logger.Debug("=== enabledDestTypes ===", enabledDestTypes)
>>>>>>> 9af40579
				if len(enabledDestTypes) == 0 {
					proc.logger.Debug("No enabled destinations")
					continue
				}
				enabledDestinationsMap := map[string][]backendconfig.DestinationT{}
				for _, destType := range enabledDestTypes {
					var enabledDestinationsList []backendconfig.DestinationT
					enabledDestinationsList = getEnabledDestinations(writeKey, destType)
					enabledDestinationsMap[destType] = enabledDestinationsList

					// Adding a singular event multiple times if there are multiple destinations of same type
					for _, destination := range enabledDestinationsList {
						shallowEventCopy := transformer.TransformerEventT{}
						shallowEventCopy.Message = singularEvent
						shallowEventCopy.Destination = reflect.ValueOf(destination).Interface().(backendconfig.DestinationT)
						shallowEventCopy.Libraries = workspaceLibraries
						//TODO: Test for multiple workspaces ex: hosted data plane
						/* Stream destinations does not need config in transformer. As the Kafka destination config
						holds the ca-certificate and it depends on user input, it may happen that they provide entire
						certificate chain. So, that will make the payload huge while sending a batch of events to transformer,
						it may result into payload larger than accepted by transformer. So, discarding destination config from being
						sent to transformer for such destination. */
						if misc.ContainsString(customDestinations, destType) {
							shallowEventCopy.Destination.Config = nil
						}

						shallowEventCopy.Message["request_ip"] = requestIP

						enhanceWithTimeFields(&shallowEventCopy, singularEvent, receivedAt)
						enhanceWithMetadata(&shallowEventCopy, batchEvent, destination, receivedAt)

						metadata := shallowEventCopy.Metadata
						srcAndDestKey := getKeyFromSourceAndDest(metadata.SourceID, metadata.DestinationID)
						//We have at-least one event so marking it good
						_, ok = groupedEvents[srcAndDestKey]
						if !ok {
							groupedEvents[srcAndDestKey] = make([]transformer.TransformerEventT, 0)
						}
						groupedEvents[srcAndDestKey] = append(groupedEvents[srcAndDestKey],
							shallowEventCopy)
					}
				}
			}
		}

		//Mark the batch event as processed
		newStatus := jobsdb.JobStatusT{
			JobID:         batchEvent.JobID,
			JobState:      jobsdb.Succeeded.State,
			AttemptNum:    1,
			ExecTime:      time.Now(),
			RetryTime:     time.Now(),
			ErrorCode:     "200",
			ErrorResponse: []byte(`{"success":"OK"}`),
		}
		statusList = append(statusList, &newStatus)
	}

	proc.statNumEvents.Count(totalEvents)

	proc.marshalSingularEvents.End()

	//Now do the actual transformation. We call it in batches, once
	//for each destination ID

	proc.destProcessing.Start()
	proc.logger.Debug("[Processor: processJobsForDest] calling transformations")
	for srcAndDestKey, eventList := range groupedEvents {
		sourceID, destID := getSourceAndDestIDsFromKey(srcAndDestKey)
		destination := eventList[0].Destination
		metadata := transformer.MetadataT{SourceID: sourceID, DestinationID: destID, DestinationType: destination.DestinationDefinition.Name}

		destStat := proc.destStats[destID]
		destStat.numEvents.Count(len(eventList))

		configSubscriberLock.RLock()
		destType := destinationIDtoTypeMap[destID]
		transformationEnabled := destinationTransformationEnabledMap[destID]
		configSubscriberLock.RUnlock()

		url := integrations.GetDestinationURL(destType)
		var response transformer.ResponseT
		var eventsToTransform []transformer.TransformerEventT
		// Send to custom transformer only if the destination has a transformer enabled
		if transformationEnabled {
			proc.logger.Debug("Custom Transform input size", len(eventList))
			if proc.processSessions {
				// If processSessions is true, Transform should break into a new batch only when user changes.
				// This way all the events of a user session are never broken into separate batches
				// Note: Assumption is events from a user's session are together in destEventList, which is guaranteed by the way destEventList is created
				destStat.sessionTransform.Start()
				response = proc.transformer.Transform(eventList, integrations.GetUserTransformURL(proc.processSessions), userTransformBatchSize, true)
				destStat.sessionTransform.End()
			} else {
				// We need not worry about breaking up a single user sessions in this case
				destStat.userTransform.Start()
				response = proc.transformer.Transform(eventList, integrations.GetUserTransformURL(proc.processSessions), userTransformBatchSize, false)
				destStat.userTransform.End()
			}

			eventsToTransform = proc.getDestTransformerEvents(response, metadata, destination)
			failedJobs := proc.getFailedEventJobs(response, metadata, eventsByMessageID, transformer.UserTransformerStage)
			if _, ok := procErrorJobsByDestID[destID]; !ok {
				procErrorJobsByDestID[destID] = make([]*jobsdb.JobT, 0)
			}
			procErrorJobsByDestID[destID] = append(procErrorJobsByDestID[destID], failedJobs...)
			proc.logger.Debug("Custom Transform output size", len(eventsToTransform))
		} else {
			proc.logger.Debug("No custom transformation")
			eventsToTransform = eventList
		}

		if len(eventsToTransform) == 0 {
			continue
		}

		proc.logger.Debug("Dest Transform input size", len(eventsToTransform))
		destStat.destTransform.Start()
		response = proc.transformer.Transform(eventsToTransform, url, transformBatchSize, false)
		destStat.destTransform.End()

		destTransformEventList := response.Events
		proc.logger.Debug("Dest Transform output size", len(destTransformEventList))
		destStat.numOutputEvents.Count(len(destTransformEventList))

		failedJobs := proc.getFailedEventJobs(response, metadata, eventsByMessageID, transformer.DestTransformerStage)
		if _, ok := procErrorJobsByDestID[destID]; !ok {
			procErrorJobsByDestID[destID] = make([]*jobsdb.JobT, 0)
		}
		procErrorJobsByDestID[destID] = append(procErrorJobsByDestID[destID], failedJobs...)

		//Save the JSON in DB. This is what the router uses
		for _, destEvent := range destTransformEventList {
			destEventJSON, err := json.Marshal(destEvent.Output)
			//Should be a valid JSON since its our transformation
			//but we handle anyway
			if err != nil {
				continue
			}

			//Need to replace UUID his with messageID from client
			id := uuid.NewV4()
			// read source_id from metadata that is replayed back from transformer
			// in case of custom transformations metadata of first event is returned along with all events in session
			// source_id will be same for all events belong to same user in a session
			sourceID := destEvent.Metadata.SourceID
			destID := destEvent.Metadata.DestinationID
			rudderID := destEvent.Metadata.RudderID
			receivedAt := destEvent.Metadata.ReceivedAt
			//If the response from the transformer does not have userID in metadata, setting userID to random-uuid.
			//This is done to respect findWorker logic in router.
			if rudderID == "" {
				rudderID = "random-" + id.String()
			}

			newJob := jobsdb.JobT{
				UUID:         id,
				UserID:       rudderID,
				Parameters:   []byte(fmt.Sprintf(`{"source_id": "%v", "destination_id": "%v", "received_at": "%v"}`, sourceID, destID, receivedAt)),
				CreatedAt:    time.Now(),
				ExpireAt:     time.Now(),
				CustomVal:    destType,
				EventPayload: destEventJSON,
			}
			if misc.Contains(rawDataDestinations, newJob.CustomVal) {
				batchDestJobs = append(batchDestJobs, &newJob)
			} else {
				destJobs = append(destJobs, &newJob)
			}
		}
	}

	proc.destProcessing.End()
	if len(statusList) != len(jobList) {
		panic(fmt.Errorf("len(statusList):%d != len(jobList):%d", len(statusList), len(jobList)))
	}

	proc.statDBW.Start()
	proc.pStatsDBW.Start()
	//XX: Need to do this in a transaction
	if len(destJobs) > 0 {
		proc.logger.Debug("[Processor] Total jobs written to router : ", len(destJobs))
		proc.routerDB.Store(destJobs)
		proc.statDestNumOutputEvents.Count(len(destJobs))
	}
	if len(batchDestJobs) > 0 {
		proc.logger.Debug("[Processor] Total jobs written to batch router : ", len(batchDestJobs))
		proc.batchRouterDB.Store(batchDestJobs)
		proc.statBatchDestNumOutputEvents.Count(len(batchDestJobs))
	}

	var procErrorJobs []*jobsdb.JobT
	for _, jobs := range procErrorJobsByDestID {
		procErrorJobs = append(procErrorJobs, jobs...)
	}
	if len(procErrorJobs) > 0 {
		proc.logger.Info("[Processor] Total jobs written to proc_error: ", len(procErrorJobs))
		proc.errorDB.Store(procErrorJobs)
		recordEventDeliveryStatus(procErrorJobsByDestID)
	}

	proc.gatewayDB.UpdateJobStatus(statusList, []string{gateway.CustomVal}, nil)
	proc.statDBW.End()

	proc.logger.Debugf("Processor GW DB Write Complete. Total Processed: %v", len(statusList))
	//XX: End of transaction

	//deciding the dbReadBatchSize for the next query based on the totalEvents processed in this loop.
	if len(jobList) != 0 && totalEvents != 0 {
		if totalEvents > maxDBReadBatchSize {
			divFactor := float64(totalEvents) / float64(len(jobList))
			//divFactor can never be less than 1. Because len(jobList) < maxDbReadBatchSize < totalEvents
			newDBReadBatchSize := float64(dbReadBatchSize) / divFactor
			dbReadBatchSize = int(newDBReadBatchSize)
			if dbReadBatchSize < minDBReadBatchSize {
				dbReadBatchSize = minDBReadBatchSize
			}
			proc.logger.Debugf("[Processor] Total events processed(%d) hit the max. Resetting dbReadBatchSize to : %d", totalEvents, dbReadBatchSize)
		} else if totalEvents < maxDBReadBatchSize {
			dbReadBatchSize = 2 * dbReadBatchSize
			if dbReadBatchSize > maxDBReadBatchSize {
				dbReadBatchSize = maxDBReadBatchSize
			}
			proc.logger.Debugf("[Processor] Total events processed(%d) is less than allowed max. Resetting dbReadBatchSize to : %d", totalEvents, dbReadBatchSize)
		}
	}

	proc.pStatsDBW.End(len(statusList))
	proc.pStatsJobs.End(totalEvents)

	proc.statGatewayDBW.Count(len(statusList))
	proc.statRouterDBW.Count(len(destJobs))
	proc.statBatchRouterDBW.Count(len(batchDestJobs))
	proc.statProcErrDBW.Count(len(procErrorJobs))

	proc.pStatsJobs.Print()
	proc.pStatsDBW.Print()
}

// handlePendingGatewayJobs is checking for any pending gateway jobs (failed and unprocessed), and routes them appropriately
// Returns true if any job is handled, otherwise returns false.
func (proc *HandleT) handlePendingGatewayJobs() bool {
	proc.statLoopTime.Start()
	proc.pStatsDBR.Start()
	proc.statDBR.Start()

	toQuery := dbReadBatchSize
	proc.logger.Debugf("Processor DB Read size: %v", toQuery)
	//Should not have any failure while processing (in v0) so
	//retryList should be empty. Remove the assert
	retryList := proc.gatewayDB.GetToRetry([]string{gateway.CustomVal}, toQuery, nil)
	toQuery -= len(retryList)
	unprocessedList := proc.gatewayDB.GetUnprocessed([]string{gateway.CustomVal}, toQuery, nil)

	proc.statDBR.End()

	// check if there is work to be done
	if len(unprocessedList)+len(retryList) == 0 {
		proc.logger.Debugf("Processor DB Read Complete. No GW Jobs to process.")
		proc.pStatsDBR.End(0)
		return false
	}

	// handle pending jobs
	proc.statListSort.Start()
	combinedList := append(unprocessedList, retryList...)
	proc.logger.Debugf("Processor DB Read Complete. retryList: %v, unprocessedList: %v, total: %v", len(retryList), len(unprocessedList), len(combinedList))
	proc.pStatsDBR.End(len(combinedList))
	proc.statGatewayDBR.Count(len(combinedList))

	proc.pStatsDBR.Print()

	//Sort by JOBID
	sort.Slice(combinedList, func(i, j int) bool {
		return combinedList[i].JobID < combinedList[j].JobID
	})

	proc.statListSort.End()

	if proc.processSessions {
		//Mark all as executing so next query doesn't pick it up
		var statusList []*jobsdb.JobStatusT
		for _, batchEvent := range combinedList {
			newStatus := jobsdb.JobStatusT{
				JobID:         batchEvent.JobID,
				JobState:      jobsdb.Executing.State,
				AttemptNum:    1,
				ExecTime:      time.Now(),
				RetryTime:     time.Now(),
				ErrorCode:     "200",
				ErrorResponse: []byte(`{"success":"OK"}`),
			}
			statusList = append(statusList, &newStatus)
		}
		proc.gatewayDB.UpdateJobStatus(statusList, []string{gateway.CustomVal}, nil)
		proc.addJobsToSessions(combinedList)
	} else {
		proc.processJobsForDest(combinedList, nil)
	}
	proc.statLoopTime.End()

	return true
}

func (proc *HandleT) mainLoop() {
	//waiting till the backend config is received
	backendconfig.WaitForConfig()

	proc.logger.Info("Processor loop started")
	currLoopSleep := time.Duration(0)

	for {
		if proc.handlePendingGatewayJobs() {
			currLoopSleep = time.Duration(0)
		} else {
			currLoopSleep = 2*currLoopSleep + loopSleep
			if currLoopSleep > maxLoopSleep {
				currLoopSleep = maxLoopSleep
			}

			time.Sleep(currLoopSleep)
		}
	}
}

func (proc *HandleT) crashRecover() {
	for {
		execList := proc.gatewayDB.GetExecuting([]string{gateway.CustomVal}, maxDBReadBatchSize, nil)

		if len(execList) == 0 {
			break
		}
		proc.logger.Debug("Processor crash recovering", len(execList))

		var statusList []*jobsdb.JobStatusT

		for _, job := range execList {
			status := jobsdb.JobStatusT{
				JobID:         job.JobID,
				AttemptNum:    job.LastJobStatus.AttemptNum + 1,
				ExecTime:      time.Now(),
				RetryTime:     time.Now(),
				JobState:      jobsdb.Failed.State,
				ErrorCode:     "",
				ErrorResponse: []byte(`{}`), // check
			}
			statusList = append(statusList, &status)
		}
		proc.gatewayDB.UpdateJobStatus(statusList, []string{gateway.CustomVal}, nil)
	}
}<|MERGE_RESOLUTION|>--- conflicted
+++ resolved
@@ -751,13 +751,10 @@
 				//event
 				backendEnabledDestTypes := getBackendEnabledDestinationTypes(writeKey)
 				enabledDestTypes := integrations.FilterClientIntegrations(singularEvent, backendEnabledDestTypes)
-<<<<<<< HEAD
 				workspaceID := proc.backendConfig.GetWorkspaceIDForWriteKey(writeKey)
 				workspaceLibraries := proc.backendConfig.GetWorkspaceLibrariesForWorkspaceID(workspaceID)
-=======
 
 				// proc.logger.Debug("=== enabledDestTypes ===", enabledDestTypes)
->>>>>>> 9af40579
 				if len(enabledDestTypes) == 0 {
 					proc.logger.Debug("No enabled destinations")
 					continue
