--- conflicted
+++ resolved
@@ -201,33 +201,16 @@
 	return nil
 }
 
-func genComparisonConfig(configMap interface{}) map[string]interface{} {
-	var newMap = make(map[string]interface{})
-	for k, v := range configMap.(map[string]interface{}) {
-		if k != "eventDeliveryTS" && k != "eventDelivery" {
-			newMap[k] = v
-		}
-	}
-	return newMap
-}
-
 func (customManager *CustomManagerT) onConfigChange(destination backendconfig.DestinationT) error {
 	newDestConfig := destination.Config
 	customDestination, ok := customManager.destinationsMap[destination.ID]
 
 	if ok {
-<<<<<<< HEAD
-		// hasDestConfigChanged := !reflect.DeepEqual(customDestination.Config, newDestConfig)
-=======
->>>>>>> 62462ace
 		hasDestConfigChanged := !reflect.DeepEqual(
 			genComparisonConfig(customDestination.Config),
 			genComparisonConfig(newDestConfig),
 		)
-<<<<<<< HEAD
-=======
-
->>>>>>> 62462ace
+
 		if !hasDestConfigChanged {
 			return nil
 		}
