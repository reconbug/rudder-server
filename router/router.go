--- conflicted
+++ resolved
@@ -1235,24 +1235,8 @@
 	//#EndJobOrder
 }
 
-<<<<<<< HEAD
-func (worker *workerT) canBackoff(job *jobsdb.JobT) (shouldBackoff bool) {
-	// if the same job has failed before, check for next retry time
-	worker.retryForJobMapMutex.RLock()
-	defer worker.retryForJobMapMutex.RUnlock()
-	if nextRetryTime, ok := worker.retryForJobMap[job.JobID]; ok && time.Until(nextRetryTime) > 0 {
-		worker.rt.logger.Debugf("[%v Router] :: Less than next retry time: %v", worker.rt.destName, nextRetryTime)
-		return true
-	}
-	return false
-}
-
 func (rt *HandleT) getWorkerPartition(key string) int {
 	return misc.GetHash(key) % rt.noOfWorkers
-=======
-func (rt *HandleT) getWorkerPartition(userID string) int {
-	return misc.GetHash(userID) % rt.noOfWorkers
->>>>>>> 900a9a59
 }
 
 func (rt *HandleT) shouldThrottle(job *jobsdb.JobT, parameters JobParametersT) (
