package batchrouter

import (
	"bufio"
	"bytes"
	"compress/gzip"
	"encoding/json"
	"errors"
	"fmt"
	"net/http"
	"os"
	"path/filepath"
	"strconv"
	"strings"
	"sync"
	"time"

	"github.com/rudderlabs/rudder-server/router/batchrouter/asyncdestinationmanager"
	destinationConnectionTester "github.com/rudderlabs/rudder-server/services/destination-connection-tester"
	"github.com/rudderlabs/rudder-server/warehouse"
	"github.com/thoas/go-funk"

	"github.com/rudderlabs/rudder-server/config"
	backendconfig "github.com/rudderlabs/rudder-server/config/backend-config"
	"github.com/rudderlabs/rudder-server/jobsdb"
	router_utils "github.com/rudderlabs/rudder-server/router/utils"
	"github.com/rudderlabs/rudder-server/rruntime"
	destinationdebugger "github.com/rudderlabs/rudder-server/services/debugger/destination"
	"github.com/rudderlabs/rudder-server/services/diagnostics"
	"github.com/rudderlabs/rudder-server/services/filemanager"
	"github.com/rudderlabs/rudder-server/services/stats"
	"github.com/rudderlabs/rudder-server/utils"
	"github.com/rudderlabs/rudder-server/utils/logger"
	"github.com/rudderlabs/rudder-server/utils/misc"
	"github.com/rudderlabs/rudder-server/utils/types"
	warehouseutils "github.com/rudderlabs/rudder-server/warehouse/utils"
	uuid "github.com/satori/go.uuid"
	"github.com/tidwall/gjson"
	"github.com/tidwall/sjson"
)

var (
	mainLoopSleep, diagnosisTickerTime time.Duration
	uploadFreqInS                      int64
	objectStorageDestinations          []string
	warehouseDestinations              []string
	warehouseURL                       string
	warehouseServiceFailedTime         time.Time
	warehouseServiceFailedTimeLock     sync.RWMutex
	warehouseServiceMaxRetryTime       time.Duration
	asyncDestinations                  []string
	pkgLogger                          logger.LoggerI
	Diagnostics                        diagnostics.DiagnosticsI = diagnostics.Diagnostics
	QueryFilters                       jobsdb.QueryFiltersT
	readPerDestination                 bool
	disableEgress                      bool
	toAbortDestinationIDs              string
<<<<<<< HEAD
	datePrefixOverride                 string
	dateFormatLayouts                  map[string]string
	dateFormatMap                      map[string]string // (sourceId:destinationId) -> dateFormat
=======
	transformerURL                     string
>>>>>>> 4e7c86b5
)

const DISABLED_EGRESS = "200: outgoing disabled"

type HandleT struct {
	paused                         bool
	pauseLock                      sync.Mutex
	destType                       string
	destinationsMap                map[string]*router_utils.BatchDestinationT // destinationID -> destination
	connectionWHNamespaceMap       map[string]string                          // connectionIdentifier -> warehouseConnectionIdentifier(+namepsace)
	netHandle                      *http.Client
	processQ                       chan *BatchDestinationDataT
	jobsDB                         jobsdb.JobsDB
	errorDB                        jobsdb.JobsDB
	isEnabled                      bool
	batchRequestsMetricLock        sync.RWMutex
	diagnosisTicker                *time.Ticker
	batchRequestsMetric            []batchRequestMetric
	logger                         logger.LoggerI
	noOfWorkers                    int
	maxEventsInABatch              int
	maxFailedCountForJob           int
	asyncUploadTimeout             time.Duration
	retryTimeWindow                time.Duration
	reporting                      types.ReportingI
	reportingEnabled               bool
	workers                        []*workerT
	drainedJobsStat                stats.RudderStats
	backendConfig                  backendconfig.BackendConfig
	fileManagerFactory             filemanager.FileManagerFactory
	inProgressMap                  map[string]bool
	inProgressMapLock              sync.RWMutex
	lastExecMap                    map[string]int64
	lastExecMapLock                sync.RWMutex
	configSubscriberLock           sync.RWMutex
	encounteredMergeRuleMap        map[string]map[string]bool
	uploadedRawDataJobsCache       map[string]map[string]bool
	encounteredMergeRuleMapLock    sync.RWMutex
	isBackendConfigInitialized     bool
	backendConfigInitialized       chan bool
	asyncDestinationStruct         map[string]*asyncdestinationmanager.AsyncDestinationStruct
	jobQueryBatchSize              int
	pollStatusLoopSleep            time.Duration
	asyncUploadWorkerPauseChannel  chan *PauseT
	asyncUploadWorkerResumeChannel chan bool
	pollAsyncStatusPauseChannel    chan *PauseT
	pollAsyncStatusResumeChannel   chan bool
}

type BatchDestinationDataT struct {
	batchDestination router_utils.BatchDestinationT
	jobs             []*jobsdb.JobT
	parentWG         *sync.WaitGroup
}
type AsyncPollT struct {
	Config   map[string]interface{} `json:"config"`
	ImportId string                 `json:"importId"`
	DestType string                 `json:"destType"`
}

type ObjectStorageT struct {
	Config          map[string]interface{}
	Key             string
	Provider        string
	DestinationID   string
	DestinationType string
}

//JobParametersT struct holds source id and destination id of a job
type JobParametersT struct {
	SourceID        string `json:"source_id"`
	DestinationID   string `json:"destination_id"`
	ReceivedAt      string `json:"received_at"`
	TransformAt     string `json:"transform_at"`
	SourceBatchID   string `json:"source_batch_id"`
	SourceTaskID    string `json:"source_task_id"`
	SourceTaskRunID string `json:"source_task_run_id"`
	SourceJobID     string `json:"source_job_id"`
	SourceJobRunID  string `json:"source_job_run_id"`
}

func (brt *HandleT) backendConfigSubscriber() {
	ch := make(chan utils.DataEvent)
	brt.backendConfig.Subscribe(ch, backendconfig.TopicBackendConfig)
	for {
		config := <-ch
		brt.configSubscriberLock.Lock()
		brt.destinationsMap = map[string]*router_utils.BatchDestinationT{}
		brt.connectionWHNamespaceMap = map[string]string{}
		allSources := config.Data.(backendconfig.ConfigT)
		for _, source := range allSources.Sources {
			if len(source.Destinations) > 0 {
				for _, destination := range source.Destinations {
					if destination.DestinationDefinition.Name == brt.destType {
						if _, ok := brt.destinationsMap[destination.ID]; !ok {
							brt.destinationsMap[destination.ID] = &router_utils.BatchDestinationT{Destination: destination, Sources: []backendconfig.SourceT{}}
						}
						brt.destinationsMap[destination.ID].Sources = append(brt.destinationsMap[destination.ID].Sources, source)

						// initialize map to track encountered anonymousIds for a warehouse destination
						if warehouseutils.IDResolutionEnabled() && misc.ContainsString(warehouseutils.IdentityEnabledWarehouses, brt.destType) {
							connIdentifier := connectionIdentifier(DestinationT{Destination: destination, Source: source})
							warehouseConnIdentifier := brt.warehouseConnectionIdentifier(connIdentifier, source, destination)
							brt.connectionWHNamespaceMap[connIdentifier] = warehouseConnIdentifier

							brt.encounteredMergeRuleMapLock.Lock()
							if _, ok := brt.encounteredMergeRuleMap[warehouseConnIdentifier]; !ok {
								brt.encounteredMergeRuleMap[warehouseConnIdentifier] = make(map[string]bool)
							}
							brt.encounteredMergeRuleMapLock.Unlock()
						}

						if val, ok := destination.Config["testConnection"].(bool); ok && val && misc.ContainsString(objectStorageDestinations, destination.DestinationDefinition.Name) {
							destination := destination
							rruntime.Go(func() {
								testResponse := destinationConnectionTester.TestBatchDestinationConnection(destination)
								destinationConnectionTester.UploadDestinationConnectionTesterResponse(testResponse, destination.ID)
							})
						}
					}
				}
			}
		}

		if !brt.isBackendConfigInitialized {
			brt.isBackendConfigInitialized = true
			brt.backendConfigInitialized <- true
		}
		brt.configSubscriberLock.Unlock()
	}
}

type batchRequestMetric struct {
	batchRequestSuccess int
	batchRequestFailed  int
}

type StorageUploadOutput struct {
	Config           map[string]interface{}
	Key              string
	FileLocation     string
	LocalFilePaths   []string
	JournalOpID      int64
	Error            error
	FirstEventAt     string
	LastEventAt      string
	TotalEvents      int
	UseRudderStorage bool
}

type AsyncStatusResponse struct {
	Success        bool
	StatusCode     int
	HasFailed      bool
	HasWarning     bool
	FailedJobsURL  string
	WarningJobsURL string
}
type ErrorResponseT struct {
	Error string
}

func isJobTerminated(status int) bool {
	if status == 429 {
		return false
	}

	return status >= 200 && status < 500
}

func sendDestStatusStats(batchDestination *DestinationT, jobStateCounts map[string]map[string]int, destType string, isWarehouse bool) {
	tags := map[string]string{
		"module":        "batch_router",
		"destType":      destType,
		"isWarehouse":   fmt.Sprintf("%t", isWarehouse),
		"destinationId": misc.GetTagName(batchDestination.Destination.ID, batchDestination.Destination.Name),
		"sourceId":      misc.GetTagName(batchDestination.Source.ID, batchDestination.Source.Name),
	}

	for jobState, countByAttemptMap := range jobStateCounts {
		for attempt, count := range countByAttemptMap {
			tags["job_state"] = jobState
			tags["attempt_number"] = attempt
			if count > 0 {
				stats.NewTaggedStat("event_status", stats.CountType, tags).Count(count)
			}
		}
	}
}

func (brt *HandleT) pollAsyncStatus() {
	timeout := time.After(10 * time.Millisecond)
	for {
		select {
		case pause := <-brt.pollAsyncStatusPauseChannel:
			pkgLogger.Infof("pollAsyncStatus is paused. Dest type: %s", brt.destType)
			pause.respChannel <- true
			<-brt.pollAsyncStatusResumeChannel
			pkgLogger.Infof("pollAsyncStatus is resumed. Dest type: %s", brt.destType)

		case <-timeout:
			timeout = time.After(10 * time.Millisecond)
			brt.configSubscriberLock.RLock()
			destinationsMap := brt.destinationsMap
			brt.configSubscriberLock.RUnlock()

			for key := range destinationsMap {
				if IsAsyncDestination(brt.destType) {
					parameterFilters := make([]jobsdb.ParameterFilterT, 0)
					for _, param := range QueryFilters.ParameterFilters {
						parameterFilter := jobsdb.ParameterFilterT{
							Name:     param,
							Value:    key,
							Optional: false,
						}
						parameterFilters = append(parameterFilters, parameterFilter)
					}
					importingJob := brt.jobsDB.GetImportingList(jobsdb.GetQueryParamsT{CustomValFilters: []string{brt.destType}, Count: 1, ParameterFilters: parameterFilters})
					if len(importingJob) != 0 {
						importingJob := importingJob[0]
						parameters := importingJob.LastJobStatus.Parameters
						pollUrl := gjson.GetBytes(parameters, "pollURL").String()
						importId := gjson.GetBytes(parameters, "importId").String()
						csvHeaders := gjson.GetBytes(parameters, "metadata.csvHeader").String()
						var pollStruct AsyncPollT
						pollStruct.ImportId = importId
						pollStruct.Config = brt.destinationsMap[key].Destination.Config
						pollStruct.DestType = strings.ToLower(brt.destType)
						payload, err := json.Marshal(pollStruct)
						if err != nil {
							panic("JSON Marshal Failed" + err.Error())
						}

						pollTimeStat := stats.NewTaggedStat("async_poll_time", stats.TimerType, map[string]string{
							"module":   "batch_router",
							"destType": brt.destType,
							"url":      pollUrl,
						})
						pollTimeStat.Start()
						pkgLogger.Debugf("[Batch Router] Poll Status Started for Dest Type %v", brt.destType)
						bodyBytes, statusCode := misc.HTTPCallWithRetryWithTimeout(transformerURL+pollUrl, payload, asyncdestinationmanager.HTTPTimeout)
						pkgLogger.Debugf("[Batch Router] Poll Status Finished for Dest Type %v", brt.destType)
						pollTimeStat.End()

						if err != nil {
							panic("HTTP Request Failed" + err.Error())
						}
						if statusCode == 200 {
							var asyncResponse AsyncStatusResponse
							if err != nil {
								panic("Read Body Failed" + err.Error())
							}
							err = json.Unmarshal(bodyBytes, &asyncResponse)
							if err != nil {
								panic("JSON Unmarshal Failed" + err.Error())
							}
							uploadStatus := asyncResponse.Success
							statusCode := asyncResponse.StatusCode
							if uploadStatus {
								var statusList []*jobsdb.JobStatusT
								importingList := brt.jobsDB.GetImportingList(jobsdb.GetQueryParamsT{CustomValFilters: []string{brt.destType}, Count: brt.maxEventsInABatch, ParameterFilters: parameterFilters})
								if !asyncResponse.HasFailed {
									for _, job := range importingList {
										status := jobsdb.JobStatusT{
											JobID:         job.JobID,
											JobState:      jobsdb.Succeeded.State,
											ExecTime:      time.Now(),
											RetryTime:     time.Now(),
											ErrorCode:     "",
											ErrorResponse: []byte(`{}`),
											Parameters:    []byte(`{}`),
										}
										statusList = append(statusList, &status)
									}
								} else {
									failedJobUrl := asyncResponse.FailedJobsURL
									payload = asyncdestinationmanager.GenerateFailedPayload(brt.destinationsMap[key].Destination.Config, importingList, importId, brt.destType, csvHeaders)
									failedJobsTimeStat := stats.NewTaggedStat("async_failed_job_poll_time", stats.TimerType, map[string]string{
										"module":   "batch_router",
										"destType": brt.destType,
										"url":      pollUrl,
									})
									failedJobsTimeStat.Start()
									pkgLogger.Debugf("[Batch Router] Fetching Failed Jobs Started for Dest Type %v", brt.destType)
									failedBodyBytes, statusCode := misc.HTTPCallWithRetryWithTimeout(transformerURL+failedJobUrl, payload, asyncdestinationmanager.HTTPTimeout)
									pkgLogger.Debugf("[Batch Router] Fetching Failed Jobs for Dest Type %v", brt.destType)
									failedJobsTimeStat.End()

									if statusCode != 200 {
										continue
									}
									var failedJobsResponse map[string]interface{}
									err = json.Unmarshal(failedBodyBytes, &failedJobsResponse)
									if err != nil {
										panic("JSON Unmarshal Failed" + err.Error())
									}
									metadata, ok := failedJobsResponse["metadata"].(map[string]interface{})
									if !ok {
										panic("Typecasting Failed Because of Transformer Response" + err.Error())
									}
									failedKeys, errFailed := misc.ConvertStringInterfaceToIntArray(metadata["failedKeys"])
									warningKeys, errWarning := misc.ConvertStringInterfaceToIntArray(metadata["warningKeys"])
									succeededKeys, errSuccess := misc.ConvertStringInterfaceToIntArray(metadata["succeededKeys"])
									var status *jobsdb.JobStatusT
									if errFailed != nil || errWarning != nil || errSuccess != nil || statusCode != 200 {
										for _, job := range importingList {
											jobID := job.JobID
											status = &jobsdb.JobStatusT{
												JobID:         jobID,
												JobState:      jobsdb.Failed.State,
												ExecTime:      time.Now(),
												RetryTime:     time.Now(),
												ErrorCode:     strconv.Itoa(statusCode),
												ErrorResponse: []byte(`{}`),
												Parameters:    []byte(`{}`),
											}
											statusList = append(statusList, status)
										}
										txn := brt.jobsDB.BeginGlobalTransaction()
										brt.jobsDB.AcquireUpdateJobStatusLocks()
										err = brt.jobsDB.UpdateJobStatusInTxn(txn, statusList, []string{brt.destType}, parameterFilters)
										if err != nil {
											brt.logger.Errorf("[Batch Router] Error occurred while updating %s jobs statuses. Panicking. Err: %v", brt.destType, err)
											panic(err)
										}
										brt.jobsDB.CommitTransaction(txn)
										brt.jobsDB.ReleaseUpdateJobStatusLocks()
										continue
									}
									for _, job := range importingList {
										jobID := job.JobID
										if misc.Contains(append(succeededKeys, warningKeys...), jobID) {
											status = &jobsdb.JobStatusT{
												JobID:         jobID,
												JobState:      jobsdb.Succeeded.State,
												ExecTime:      time.Now(),
												RetryTime:     time.Now(),
												ErrorCode:     "200",
												ErrorResponse: []byte(`{}`),
												Parameters:    []byte(`{}`),
											}
										} else if misc.Contains(failedKeys, job.JobID) {
											errorResp, _ := json.Marshal(ErrorResponseT{Error: gjson.GetBytes(failedBodyBytes, fmt.Sprintf("metadata.failedReasons.%v", job.JobID)).String()})
											status = &jobsdb.JobStatusT{
												JobID:         jobID,
												JobState:      jobsdb.Aborted.State,
												ExecTime:      time.Now(),
												RetryTime:     time.Now(),
												ErrorCode:     "",
												ErrorResponse: errorResp,
												Parameters:    []byte(`{}`),
											}
										}
										statusList = append(statusList, status)
									}
								}
								txn := brt.jobsDB.BeginGlobalTransaction()
								brt.jobsDB.AcquireUpdateJobStatusLocks()
								err = brt.jobsDB.UpdateJobStatusInTxn(txn, statusList, []string{brt.destType}, parameterFilters)
								if err != nil {
									brt.logger.Errorf("[Batch Router] Error occurred while updating %s jobs statuses. Panicking. Err: %v", brt.destType, err)
									panic(err)
								}
								brt.jobsDB.CommitTransaction(txn)
								brt.jobsDB.ReleaseUpdateJobStatusLocks()
							} else if statusCode != 0 {
								var statusList []*jobsdb.JobStatusT
								importingList := brt.jobsDB.GetImportingList(jobsdb.GetQueryParamsT{CustomValFilters: []string{brt.destType}, Count: brt.maxEventsInABatch, ParameterFilters: parameterFilters})
								if isJobTerminated(statusCode) {
									for _, job := range importingList {
										status := jobsdb.JobStatusT{
											JobID:         job.JobID,
											JobState:      jobsdb.Aborted.State,
											ExecTime:      time.Now(),
											RetryTime:     time.Now(),
											ErrorCode:     "",
											ErrorResponse: []byte(`{}`),
											Parameters:    []byte(`{}`),
										}
										statusList = append(statusList, &status)
									}
								} else {
									for _, job := range importingList {
										status := jobsdb.JobStatusT{
											JobID:         job.JobID,
											JobState:      jobsdb.Failed.State,
											ExecTime:      time.Now(),
											RetryTime:     time.Now(),
											ErrorCode:     "",
											ErrorResponse: []byte(`{}`),
											Parameters:    []byte(`{}`),
										}
										statusList = append(statusList, &status)
									}
								}
								txn := brt.jobsDB.BeginGlobalTransaction()
								brt.jobsDB.AcquireUpdateJobStatusLocks()
								err = brt.jobsDB.UpdateJobStatusInTxn(txn, statusList, []string{brt.destType}, parameterFilters)
								if err != nil {
									brt.logger.Errorf("[Batch Router] Error occurred while updating %s jobs statuses. Panicking. Err: %v", brt.destType, err)
									panic(err)
								}
								brt.jobsDB.CommitTransaction(txn)
								brt.jobsDB.ReleaseUpdateJobStatusLocks()
							} else {
								continue
							}
						} else {
							continue
						}

					}
				}
			}
			time.Sleep(brt.pollStatusLoopSleep)
		}
	}
}

func (brt *HandleT) copyJobsToStorage(provider string, batchJobs *BatchJobsT, makeJournalEntry bool, isWarehouse bool) StorageUploadOutput {
	if disableEgress {
		return StorageUploadOutput{Error: errors.New(DISABLED_EGRESS)}
	}

	var localTmpDirName string
	if isWarehouse {
		localTmpDirName = "/rudder-warehouse-staging-uploads/"
	} else {
		localTmpDirName = "/rudder-raw-data-destination-logs/"
	}

	uuid := uuid.NewV4()
	brt.logger.Debugf("BRT: Starting logging to %s", provider)

	tmpDirPath, err := misc.CreateTMPDIR()
	if err != nil {
		panic(err)
	}
	path := fmt.Sprintf("%v%v.json", tmpDirPath+localTmpDirName, fmt.Sprintf("%v.%v.%v", time.Now().Unix(), batchJobs.BatchDestination.Source.ID, uuid))

	gzipFilePath := fmt.Sprintf(`%v.gz`, path)
	err = os.MkdirAll(filepath.Dir(gzipFilePath), os.ModePerm)
	if err != nil {
		panic(err)
	}
	gzWriter, err := misc.CreateGZ(gzipFilePath)
	if err != nil {
		panic(err)
	}

	var dedupedIDMergeRuleJobs int
	eventsFound := false
	connIdentifier := connectionIdentifier(*batchJobs.BatchDestination)
	warehouseConnIdentifier := brt.connectionWHNamespaceMap[connIdentifier]
	for _, job := range batchJobs.Jobs {
		// do not add to staging file if the event is a rudder_identity_merge_rules record
		// and has been previously added to it
		if isWarehouse && warehouseutils.IDResolutionEnabled() && gjson.GetBytes(job.EventPayload, "metadata.isMergeRule").Bool() {
			mergeProp1 := gjson.GetBytes(job.EventPayload, "metadata.mergePropOne").String()
			mergeProp2 := gjson.GetBytes(job.EventPayload, "metadata.mergePropTwo").String()
			ruleIdentifier := fmt.Sprintf(`%s::%s`, mergeProp1, mergeProp2)
			brt.configSubscriberLock.Lock()
			brt.encounteredMergeRuleMapLock.Lock()
			if _, ok := brt.encounteredMergeRuleMap[warehouseConnIdentifier][ruleIdentifier]; ok {
				brt.encounteredMergeRuleMapLock.Unlock()
				brt.configSubscriberLock.Unlock()
				dedupedIDMergeRuleJobs++
				continue
			} else {
				brt.encounteredMergeRuleMap[warehouseConnIdentifier][ruleIdentifier] = true
				brt.encounteredMergeRuleMapLock.Unlock()
				brt.configSubscriberLock.Unlock()
			}
		}

		eventID := gjson.GetBytes(job.EventPayload, "messageId").String()
		var ok bool
		interruptedEventsMap, isDestInterrupted := brt.uploadedRawDataJobsCache[batchJobs.BatchDestination.Destination.ID]
		if isDestInterrupted {
			if _, ok = interruptedEventsMap[eventID]; !ok {
				eventsFound = true
				gzWriter.WriteGZ(fmt.Sprintf(`%s`, job.EventPayload) + "\n")
			}
		} else {
			eventsFound = true
			gzWriter.WriteGZ(fmt.Sprintf(`%s`, job.EventPayload) + "\n")
		}
	}
	gzWriter.CloseGZ()
	if !eventsFound {
		brt.logger.Infof("BRT: No events in this batch for upload to %s. Events are either de-deuplicated or skipped", provider)
		return StorageUploadOutput{
			LocalFilePaths: []string{gzipFilePath},
		}
	}
	// assumes events from warehouse have receivedAt in metadata
	var firstEventAt, lastEventAt string
	if isWarehouse {
		firstEventAtStr := gjson.GetBytes(batchJobs.Jobs[0].EventPayload, "metadata.receivedAt").String()
		lastEventAtStr := gjson.GetBytes(batchJobs.Jobs[len(batchJobs.Jobs)-1].EventPayload, "metadata.receivedAt").String()

		// received_at set in rudder-server has timezone component
		// whereas first_event_at column in wh_staging_files is of type 'timestamp without time zone'
		// convert it to UTC before saving to wh_staging_files
		firstEventAtWithTimeZone, err := time.Parse(misc.RFC3339Milli, firstEventAtStr)
		if err != nil {
			brt.logger.Errorf(`BRT: Unable to parse receivedAt in RFC3339Milli format from eventPayload: %v. Error: %v`, firstEventAtStr, err)
		}
		lastEventAtWithTimeZone, err := time.Parse(misc.RFC3339Milli, lastEventAtStr)
		if err != nil {
			brt.logger.Errorf(`BRT: Unable to parse receivedAt in RFC3339Milli format from eventPayload: %v. Error: %v`, lastEventAtStr, err)
		}

		firstEventAt = firstEventAtWithTimeZone.UTC().Format(time.RFC3339)
		lastEventAt = lastEventAtWithTimeZone.UTC().Format(time.RFC3339)
	} else {
		firstEventAt = gjson.GetBytes(batchJobs.Jobs[0].EventPayload, "receivedAt").String()
		lastEventAt = gjson.GetBytes(batchJobs.Jobs[len(batchJobs.Jobs)-1].EventPayload, "receivedAt").String()
	}

	brt.logger.Debugf("BRT: Logged to local file: %v", gzipFilePath)
	useRudderStorage := isWarehouse && misc.IsConfiguredToUseRudderObjectStorage(batchJobs.BatchDestination.Destination.Config)
	uploader, err := brt.fileManagerFactory.New(&filemanager.SettingsT{
		Provider: provider,
		Config: misc.GetObjectStorageConfig(misc.ObjectStorageOptsT{
			Provider:         provider,
			Config:           batchJobs.BatchDestination.Destination.Config,
			UseRudderStorage: useRudderStorage}),
	})
	if err != nil {
		panic(err)
	}

	outputFile, err := os.Open(gzipFilePath)
	if err != nil {
		panic(err)
	}

	brt.logger.Debugf("BRT: Starting upload to %s", provider)
	folderName := ""
	if isWarehouse {
		folderName = config.GetEnv("WAREHOUSE_STAGING_BUCKET_FOLDER_NAME", "rudder-warehouse-staging-logs")
	} else {
		folderName = config.GetEnv("DESTINATION_BUCKET_FOLDER_NAME", "rudder-logs")
	}

	var datePrefixLayout string
	if datePrefixOverride != "" {
		datePrefixLayout = datePrefixOverride
	} else {
		dateFormat, _ := GetStorageDateFormat(uploader, batchJobs.BatchDestination, folderName)
		datePrefixLayout = dateFormat
	}

	brt.logger.Debugf("BRT: Date prefix layout is %s", datePrefixLayout)
	switch datePrefixLayout {
	case "MM-DD-YYYY": //used to be earlier default
		datePrefixLayout = time.Now().Format("01-02-2006")
		break
	default:
		datePrefixLayout = time.Now().Format("2006-01-02")
	}
	keyPrefixes := []string{folderName, batchJobs.BatchDestination.Source.ID, datePrefixLayout}

	_, fileName := filepath.Split(gzipFilePath)
	var (
		opID      int64
		opPayload json.RawMessage
	)
	if !isWarehouse {
		opPayload, _ = json.Marshal(&ObjectStorageT{
			Config:          batchJobs.BatchDestination.Destination.Config,
			Key:             strings.Join(append(keyPrefixes, fileName), "/"),
			Provider:        provider,
			DestinationID:   batchJobs.BatchDestination.Destination.ID,
			DestinationType: batchJobs.BatchDestination.Destination.DestinationDefinition.Name,
		})
		opID = brt.jobsDB.JournalMarkStart(jobsdb.RawDataDestUploadOperation, opPayload)
	}
	uploadOutput, err := uploader.Upload(outputFile, keyPrefixes...)

	if err != nil {
		brt.logger.Errorf("BRT: Error uploading to %s: Error: %v", provider, err)
		return StorageUploadOutput{
			Error:          err,
			JournalOpID:    opID,
			LocalFilePaths: []string{gzipFilePath},
		}
	}

	return StorageUploadOutput{
		Config:           batchJobs.BatchDestination.Destination.Config,
		Key:              uploadOutput.ObjectName,
		FileLocation:     uploadOutput.Location,
		LocalFilePaths:   []string{gzipFilePath},
		JournalOpID:      opID,
		FirstEventAt:     firstEventAt,
		LastEventAt:      lastEventAt,
		TotalEvents:      len(batchJobs.Jobs) - dedupedIDMergeRuleJobs,
		UseRudderStorage: useRudderStorage,
	}
}

<<<<<<< HEAD
func GetFullPrefix(manager filemanager.FileManager, prefix string) (fullPrefix string) {
	fullPrefix = prefix
	configPrefix := manager.GetConfigPrefix()

	if configPrefix != "" {
		if configPrefix[len(configPrefix)-1:] == "/" {
			fullPrefix = configPrefix + prefix
		} else {
			fullPrefix = configPrefix + "/" + prefix
		}
	}
	return
}

func GetStorageDateFormat(manager filemanager.FileManager, destination *DestinationT, folderName string) (dateFormat string, err error) {
	sourceDestinationId := fmt.Sprintf(`%s:%s`, destination.Source.ID, destination.Destination.ID)
	if misc.Contains(dateFormatMap, sourceDestinationId) {
		return dateFormatMap[sourceDestinationId], err
	}

	dateFormat = "YYYY-MM-DD"
	prefixes := []string{folderName, destination.Source.ID}
	prefix := strings.Join(prefixes[0:2], "/")
	fullPrefix := GetFullPrefix(manager, prefix)
	fileObjects, err := manager.ListFilesWithPrefix(fullPrefix, 5)
	if err != nil {
		return
	}
	if len(fileObjects) == 0 {
		return
	}

	defer func() {
		if err == nil {
			dateFormatMap[sourceDestinationId] = dateFormat
		}
	}()

	for idx, _ := range fileObjects {
		key := fileObjects[idx].Key
		replacedKey := strings.Replace(key, fullPrefix, "", 1)
		splittedKeys := strings.Split(replacedKey, "/")
		if len(splittedKeys) >= 1 {
			date := splittedKeys[1]
			for layout, format := range dateFormatLayouts {
				_, err = time.Parse(layout, date)
				if err == nil {
					dateFormat = format
					return
				}
			}
		}
	}
	return
}

func (brt *HandleT) postToWarehouse(batchJobs BatchJobsT, output StorageUploadOutput) (err error) {
=======
func (brt *HandleT) sendJobsToStorage(provider string, batchJobs BatchJobsT, config map[string]interface{}, makeJournalEntry bool, isAsync bool) {
	if disableEgress {
		out := asyncdestinationmanager.AsyncUploadOutput{}
		for _, job := range batchJobs.Jobs {
			out.SucceededJobIDs = append(out.SucceededJobIDs, job.JobID)
			out.SuccessResponse = fmt.Sprintf(`{"error":"%s"`, DISABLED_EGRESS)
		}
		brt.setMultipleJobStatus(out)
		return
	}

	destinationID := batchJobs.BatchDestination.Destination.ID
	brt.logger.Debugf("BRT: Starting logging to %s", provider)
	_, ok := brt.asyncDestinationStruct[destinationID]
	if ok {
		brt.asyncDestinationStruct[destinationID].UploadMutex.Lock()
		defer brt.asyncDestinationStruct[destinationID].UploadMutex.Unlock()
		if brt.asyncDestinationStruct[destinationID].CanUpload {
			out := asyncdestinationmanager.AsyncUploadOutput{}
			for _, job := range batchJobs.Jobs {
				out.FailedJobIDs = append(out.FailedJobIDs, job.JobID)
				out.FailedReason = `{"error":"Jobs flowed over the prescribed limit"}`
			}
			brt.setMultipleJobStatus(out)
			return
		}
	}

	if !ok || !brt.asyncDestinationStruct[destinationID].Exists {
		if !ok {
			asyncStruct := &asyncdestinationmanager.AsyncDestinationStruct{}
			asyncStruct.UploadMutex.Lock()
			defer asyncStruct.UploadMutex.Unlock()
			brt.asyncDestinationStruct[destinationID] = asyncStruct
		}
		brt.asyncStructSetup(batchJobs.BatchDestination.Source.ID, destinationID)
	}

	file, err := os.OpenFile(brt.asyncDestinationStruct[destinationID].FileName, os.O_CREATE|os.O_WRONLY, 0600)
	if err != nil {
		panic(fmt.Errorf("BRT: %s: file open failed : %s", brt.destType, err.Error()))
	}
	defer file.Close()
	var jobString string
	writeAtBytes := brt.asyncDestinationStruct[destinationID].Size
	for _, job := range batchJobs.Jobs {
		transformedData := asyncdestinationmanager.GetTransformedData(job.EventPayload)
		if brt.asyncDestinationStruct[destinationID].Count < brt.maxEventsInABatch {
			fileData := asyncdestinationmanager.GetMarshalledData(transformedData, job.JobID)
			brt.asyncDestinationStruct[destinationID].Size = brt.asyncDestinationStruct[destinationID].Size + len([]byte(fileData+"\n"))
			jobString = jobString + fileData + "\n"
			brt.asyncDestinationStruct[destinationID].ImportingJobIDs = append(brt.asyncDestinationStruct[destinationID].ImportingJobIDs, job.JobID)
			brt.asyncDestinationStruct[destinationID].Count = brt.asyncDestinationStruct[destinationID].Count + 1
			brt.asyncDestinationStruct[destinationID].URL = gjson.Get(string(job.EventPayload), "endpoint").String()
		} else {
			brt.asyncDestinationStruct[destinationID].CanUpload = true
			brt.asyncDestinationStruct[destinationID].URL = gjson.Get(string(job.EventPayload), "endpoint").String()
			brt.asyncDestinationStruct[destinationID].FailedJobIDs = append(brt.asyncDestinationStruct[destinationID].FailedJobIDs, job.JobID)
		}
	}

	_, err = file.WriteAt([]byte(jobString), int64(writeAtBytes))
	if err != nil {
		panic(fmt.Errorf("BRT: %s: file write failed : %s", brt.destType, err.Error()))
	}
}

func (brt *HandleT) asyncUploadWorker() {
	if !IsAsyncDestination(brt.destType) {
		return
	}

	timeout := time.After(10 * time.Millisecond)
	for {
		select {
		case pause := <-brt.asyncUploadWorkerPauseChannel:
			pkgLogger.Infof("asyncUploadWorker is paused. Dest type: %s", brt.destType)
			pause.respChannel <- true
			<-brt.asyncUploadWorkerResumeChannel
			pkgLogger.Infof("asyncUploadWorker is resumed. Dest type: %s", brt.destType)

		case <-timeout:
			timeout = time.After(10 * time.Millisecond)
			brt.configSubscriberLock.RLock()
			destinationsMap := brt.destinationsMap
			brt.configSubscriberLock.RUnlock()

			for destinationID := range destinationsMap {
				if IsAsyncDestination(brt.destType) {
					_, ok := brt.asyncDestinationStruct[destinationID]
					if !ok {
						continue
					}

					timeElapsed := time.Since(brt.asyncDestinationStruct[destinationID].CreatedAt)
					brt.asyncDestinationStruct[destinationID].UploadMutex.Lock()
					if brt.asyncDestinationStruct[destinationID].Exists && (brt.asyncDestinationStruct[destinationID].CanUpload || timeElapsed > brt.asyncUploadTimeout) {
						brt.asyncDestinationStruct[destinationID].CanUpload = true
						uploadResponse := asyncdestinationmanager.Upload(transformerURL+brt.asyncDestinationStruct[destinationID].URL, brt.asyncDestinationStruct[destinationID].FileName, brt.destinationsMap[destinationID].Destination.Config, brt.destType, brt.asyncDestinationStruct[destinationID].FailedJobIDs, brt.asyncDestinationStruct[destinationID].ImportingJobIDs, destinationID)
						brt.asyncStructCleanUp(destinationID)
						brt.setMultipleJobStatus(uploadResponse)
					}
					brt.asyncDestinationStruct[destinationID].UploadMutex.Unlock()
				}
			}

			time.Sleep(mainLoopSleep)
		}
	}
}

func (brt *HandleT) asyncStructSetup(sourceID string, destinationID string) {
	localTmpDirName := "/rudder-async-destination-logs/"
	uuid := uuid.NewV4()

	tmpDirPath, err := misc.CreateTMPDIR()
	if err != nil {
		panic(err)
	}
	path := fmt.Sprintf("%v%v", tmpDirPath+localTmpDirName, fmt.Sprintf("%v.%v", sourceID, uuid.String()))
	jsonPath := fmt.Sprintf(`%v.txt`, path)
	err = os.MkdirAll(filepath.Dir(jsonPath), os.ModePerm)
	if err != nil {
		panic(err)
	}
	brt.asyncDestinationStruct[destinationID].Exists = true
	brt.asyncDestinationStruct[destinationID].FileName = jsonPath
	brt.asyncDestinationStruct[destinationID].CreatedAt = time.Now()
}

func (brt *HandleT) asyncStructCleanUp(destinationID string) {
	misc.RemoveFilePaths(brt.asyncDestinationStruct[destinationID].FileName)
	brt.asyncDestinationStruct[destinationID].ImportingJobIDs = []int64{}
	brt.asyncDestinationStruct[destinationID].FailedJobIDs = []int64{}
	brt.asyncDestinationStruct[destinationID].Size = 0
	brt.asyncDestinationStruct[destinationID].Exists = false
	brt.asyncDestinationStruct[destinationID].Count = 0
	brt.asyncDestinationStruct[destinationID].CanUpload = false
	brt.asyncDestinationStruct[destinationID].URL = ""
}

func (brt *HandleT) postToWarehouse(batchJobs *BatchJobsT, output StorageUploadOutput) (err error) {
>>>>>>> 4e7c86b5
	schemaMap := make(map[string]map[string]interface{})
	for _, job := range batchJobs.Jobs {
		var payload map[string]interface{}
		err := json.Unmarshal(job.EventPayload, &payload)
		if err != nil {
			panic(err)
		}
		var ok bool
		tableName, ok := payload["metadata"].(map[string]interface{})["table"].(string)
		if !ok {
			brt.logger.Errorf(`BRT: tableName not found in event metadata: %v`, payload["metadata"])
			return nil
		}
		if _, ok = schemaMap[tableName]; !ok {
			schemaMap[tableName] = make(map[string]interface{})
		}
		columns := payload["metadata"].(map[string]interface{})["columns"].(map[string]interface{})
		for columnName, columnType := range columns {
			if _, ok := schemaMap[tableName][columnName]; !ok {
				schemaMap[tableName][columnName] = columnType
			} else {
				// this condition is required for altering string to text. if schemaMap[tableName][columnName] has string and in the next job if it has text type then we change schemaMap[tableName][columnName] to text
				if columnType == "text" && schemaMap[tableName][columnName] == "string" {
					schemaMap[tableName][columnName] = columnType
				}
			}
		}
	}
	var sampleParameters JobParametersT
	err = json.Unmarshal(batchJobs.Jobs[0].Parameters, &sampleParameters)
	if err != nil {
		brt.logger.Error("Unmarshal of job parameters failed in postToWarehouse function. ", string(batchJobs.Jobs[0].Parameters))
	}
	payload := warehouseutils.StagingFileT{
		Schema: schemaMap,
		BatchDestination: warehouseutils.DestinationT{
			Source:      batchJobs.BatchDestination.Source,
			Destination: batchJobs.BatchDestination.Destination,
		},
		Location:         output.Key,
		FirstEventAt:     output.FirstEventAt,
		LastEventAt:      output.LastEventAt,
		TotalEvents:      output.TotalEvents,
		UseRudderStorage: output.UseRudderStorage,
		SourceBatchID:    sampleParameters.SourceBatchID,
		SourceTaskID:     sampleParameters.SourceTaskID,
		SourceTaskRunID:  sampleParameters.SourceTaskRunID,
		SourceJobID:      sampleParameters.SourceJobID,
		SourceJobRunID:   sampleParameters.SourceJobRunID,
	}

	if brt.destType == "S3_DATALAKE" {
		payload.TimeWindow = batchJobs.TimeWindow
	}

	jsonPayload, err := json.Marshal(&payload)
	if err != nil {
		brt.logger.Errorf("BRT: Failed to marshal WH staging file payload error:%v", err)
	}
	uri := fmt.Sprintf(`%s/v1/process`, warehouseURL)
	_, err = brt.netHandle.Post(uri, "application/json; charset=utf-8",
		bytes.NewBuffer(jsonPayload))
	if err != nil {
		brt.logger.Errorf("BRT: Failed to route staging file URL to warehouse service@%v, error:%v", uri, err)
	} else {
		brt.logger.Infof("BRT: Routed successfully staging file URL to warehouse service@%v", uri)
	}
	return
}

func (brt *HandleT) setJobStatus(batchJobs *BatchJobsT, isWarehouse bool, err error, postToWarehouseErr bool) {
	var (
		batchJobState string
		errorResp     []byte
	)
	var abortedEvents []*jobsdb.JobT
	var batchReqMetric batchRequestMetric
	if err != nil && err.Error() == DISABLED_EGRESS {
		brt.logger.Debugf("BRT: Outgoing traffic disabled : %v at %v", batchJobs.BatchDestination.Source.ID, time.Now().Format("01-02-2006"))
		batchJobState = jobsdb.Succeeded.State
		errorResp = []byte(fmt.Sprintf(`{"success":"%s"}`, DISABLED_EGRESS))
	} else if err != nil {
		brt.logger.Errorf("BRT: Error uploading to object storage: %v %v", err, batchJobs.BatchDestination.Source.ID)
		batchJobState = jobsdb.Failed.State
		errorResp, _ = json.Marshal(ErrorResponseT{Error: err.Error()})
		batchReqMetric.batchRequestFailed = 1
		// We keep track of number of failed attempts in case of failure and number of events uploaded in case of success in stats
	} else {
		brt.logger.Debugf("BRT: Uploaded to object storage : %v at %v", batchJobs.BatchDestination.Source.ID, time.Now().Format("01-02-2006"))
		batchJobState = jobsdb.Succeeded.State
		errorResp = []byte(`{"success":"OK"}`)
		batchReqMetric.batchRequestSuccess = 1
	}
	brt.trackRequestMetrics(batchReqMetric)
	var statusList []*jobsdb.JobStatusT

	if isWarehouse && postToWarehouseErr {
		warehouseServiceFailedTimeLock.Lock()
		if warehouseServiceFailedTime.IsZero() {
			warehouseServiceFailedTime = time.Now()
		}
		warehouseServiceFailedTimeLock.Unlock()
	} else if isWarehouse {
		warehouseServiceFailedTimeLock.Lock()
		warehouseServiceFailedTime = time.Time{}
		warehouseServiceFailedTimeLock.Unlock()
	}

	reportMetrics := make([]*types.PUReportedMetric, 0)
	connectionDetailsMap := make(map[string]*types.ConnectionDetails)
	statusDetailsMap := make(map[string]*types.StatusDetail)
	jobStateCounts := make(map[string]map[string]int)
	for _, job := range batchJobs.Jobs {
		jobState := batchJobState
		var firstAttemptedAt time.Time
		firstAttemptedAtString := gjson.GetBytes(job.LastJobStatus.ErrorResponse, "firstAttemptedAt").Str
		if firstAttemptedAtString != "" {
			firstAttemptedAt, err = time.Parse(misc.RFC3339Milli, firstAttemptedAtString)
			if err != nil {
				firstAttemptedAt = time.Now()
				firstAttemptedAtString = firstAttemptedAt.Format(misc.RFC3339Milli)
			}
		} else {
			firstAttemptedAt = time.Now()
			firstAttemptedAtString = firstAttemptedAt.Format(misc.RFC3339Milli)
		}
		errorRespString, err := sjson.Set(string(errorResp), "firstAttemptedAt", firstAttemptedAtString)
		if err == nil {
			errorResp = []byte(errorRespString)
		}

		timeElapsed := time.Since(firstAttemptedAt)
		if jobState == jobsdb.Failed.State && timeElapsed > brt.retryTimeWindow && job.LastJobStatus.AttemptNum >= brt.maxFailedCountForJob && !postToWarehouseErr {
			job.Parameters = misc.UpdateJSONWithNewKeyVal(job.Parameters, "stage", "batch_router")
			abortedEvents = append(abortedEvents, job)
			jobState = jobsdb.Aborted.State
		} else {
			// change job state to abort state after warehouse service is continuously failing more than warehouseServiceMaxRetryTimeinHr time
			if jobState == jobsdb.Failed.State && isWarehouse && postToWarehouseErr {
				warehouseServiceFailedTimeLock.RLock()
				if time.Since(warehouseServiceFailedTime) > warehouseServiceMaxRetryTime {
					job.Parameters = misc.UpdateJSONWithNewKeyVal(job.Parameters, "stage", "batch_router")
					abortedEvents = append(abortedEvents, job)
					jobState = jobsdb.Aborted.State
				}
				warehouseServiceFailedTimeLock.RUnlock()
			}
		}
		attemptNum := job.LastJobStatus.AttemptNum + 1
		status := jobsdb.JobStatusT{
			JobID:         job.JobID,
			AttemptNum:    attemptNum,
			JobState:      jobState,
			ExecTime:      time.Now(),
			RetryTime:     time.Now(),
			ErrorCode:     "",
			ErrorResponse: errorResp,
			Parameters:    []byte(`{}`),
		}
		statusList = append(statusList, &status)
		if jobStateCounts[jobState] == nil {
			jobStateCounts[jobState] = make(map[string]int)
		}
		jobStateCounts[jobState][strconv.Itoa(attemptNum)] = jobStateCounts[jobState][strconv.Itoa(attemptNum)] + 1

		//REPORTING - START
		if brt.reporting != nil && brt.reportingEnabled {
			//Update metrics maps
			errorCode := getBRTErrorCode(jobState)
			var parameters JobParametersT
			err = json.Unmarshal(job.Parameters, &parameters)
			if err != nil {
				brt.logger.Error("Unmarshal of job parameters failed. ", string(job.Parameters))
			}
			key := fmt.Sprintf("%s:%s:%s:%s:%s", parameters.SourceID, parameters.DestinationID, parameters.SourceBatchID, jobState, strconv.Itoa(errorCode))
			cd, ok := connectionDetailsMap[key]
			if !ok {
				cd = types.CreateConnectionDetail(parameters.SourceID, parameters.DestinationID, parameters.SourceBatchID, parameters.SourceTaskID, parameters.SourceTaskRunID, parameters.SourceJobID, parameters.SourceJobRunID)
				connectionDetailsMap[key] = cd
			}
			sd, ok := statusDetailsMap[key]
			if !ok {
				sd = types.CreateStatusDetail(jobState, 0, errorCode, string(errorResp), job.EventPayload)
				statusDetailsMap[key] = sd
			}
			if status.JobState == jobsdb.Failed.State && status.AttemptNum == 1 {
				sd.Count++
			}
			if status.JobState != jobsdb.Failed.State {
				sd.Count++
			}
		}
		//REPORTING - END
	}

	//tracking batch router errors
	if diagnostics.EnableDestinationFailuresMetric {
		if batchJobState == jobsdb.Failed.State {
			Diagnostics.Track(diagnostics.BatchRouterFailed, map[string]interface{}{
				diagnostics.BatchRouterDestination: brt.destType,
				diagnostics.ErrorResponse:          string(errorResp),
			})
		}
	}

	var parameterFilters []jobsdb.ParameterFilterT
	if readPerDestination {
		parameterFilters = []jobsdb.ParameterFilterT{
			{
				Name:     "destination_id",
				Value:    batchJobs.BatchDestination.Destination.ID,
				Optional: false,
			},
		}
	}

	//Store the aborted jobs to errorDB
	if abortedEvents != nil {
		err := brt.errorDB.Store(abortedEvents)
		if err != nil {
			brt.logger.Errorf("[Batch Router] Store into proc error table failed with error: %v", err)
			brt.logger.Errorf("abortedEvents: %v", abortedEvents)
			panic(err)
		}
	}

	//REPORTING - START
	if brt.reporting != nil && brt.reportingEnabled {
		types.AssertSameKeys(connectionDetailsMap, statusDetailsMap)
		terminalPU := true
		if isWarehouse {
			terminalPU = false
		}
		for k, cd := range connectionDetailsMap {
			m := &types.PUReportedMetric{
				ConnectionDetails: *cd,
				PUDetails:         *types.CreatePUDetails(types.DEST_TRANSFORMER, types.BATCH_ROUTER, terminalPU, false),
				StatusDetail:      statusDetailsMap[k],
			}
			if m.StatusDetail.Count != 0 {
				reportMetrics = append(reportMetrics, m)
			}
		}
	}
	//REPORTING - END

	//Mark the status of the jobs
	txn := brt.jobsDB.BeginGlobalTransaction()
	brt.jobsDB.AcquireUpdateJobStatusLocks()
	err = brt.jobsDB.UpdateJobStatusInTxn(txn, statusList, []string{brt.destType}, parameterFilters)
	if err != nil {
		brt.logger.Errorf("[Batch Router] Error occurred while updating %s jobs statuses. Panicking. Err: %v", brt.destType, err)
		panic(err)
	}

	if brt.reporting != nil && brt.reportingEnabled {
		brt.reporting.Report(reportMetrics, txn)
	}
	brt.jobsDB.CommitTransaction(txn)
	brt.jobsDB.ReleaseUpdateJobStatusLocks()

	sendDestStatusStats(batchJobs.BatchDestination, jobStateCounts, brt.destType, isWarehouse)
}

func (brt *HandleT) setMultipleJobStatus(asyncOutput asyncdestinationmanager.AsyncUploadOutput) {
	var statusList []*jobsdb.JobStatusT
	if len(asyncOutput.ImportingJobIDs) > 0 {
		for _, jobId := range asyncOutput.ImportingJobIDs {
			status := jobsdb.JobStatusT{
				JobID:         jobId,
				JobState:      jobsdb.Importing.State,
				ExecTime:      time.Now(),
				RetryTime:     time.Now(),
				ErrorCode:     "200",
				ErrorResponse: []byte(`{}`),
				Parameters:    asyncOutput.ImportingParameters,
			}
			statusList = append(statusList, &status)
		}
	}
	if len(asyncOutput.SucceededJobIDs) > 0 {
		for _, jobId := range asyncOutput.FailedJobIDs {
			status := jobsdb.JobStatusT{
				JobID:         jobId,
				JobState:      jobsdb.Succeeded.State,
				ExecTime:      time.Now(),
				RetryTime:     time.Now(),
				ErrorCode:     "200",
				ErrorResponse: json.RawMessage(asyncOutput.SuccessResponse),
				Parameters:    []byte(`{}`),
			}
			statusList = append(statusList, &status)
		}
	}
	if len(asyncOutput.FailedJobIDs) > 0 {
		for _, jobId := range asyncOutput.FailedJobIDs {
			status := jobsdb.JobStatusT{
				JobID:         jobId,
				JobState:      jobsdb.Failed.State,
				ExecTime:      time.Now(),
				RetryTime:     time.Now(),
				ErrorCode:     "500",
				ErrorResponse: json.RawMessage(asyncOutput.FailedReason),
				Parameters:    []byte(`{}`),
			}
			statusList = append(statusList, &status)
		}
	}
	if len(asyncOutput.AbortJobIDs) > 0 {
		for _, jobId := range asyncOutput.AbortJobIDs {
			status := jobsdb.JobStatusT{
				JobID:         jobId,
				JobState:      jobsdb.Aborted.State,
				ExecTime:      time.Now(),
				RetryTime:     time.Now(),
				ErrorCode:     "400",
				ErrorResponse: json.RawMessage(asyncOutput.AbortReason),
				Parameters:    []byte(`{}`),
			}
			statusList = append(statusList, &status)
		}
	}

	if len(statusList) == 0 {
		return
	}

	var parameterFilters []jobsdb.ParameterFilterT
	if readPerDestination {
		parameterFilters = []jobsdb.ParameterFilterT{
			{
				Name:     "destination_id",
				Value:    asyncOutput.DestinationID,
				Optional: false,
			},
		}
	}

	//Mark the status of the jobs
	txn := brt.jobsDB.BeginGlobalTransaction()
	brt.jobsDB.AcquireUpdateJobStatusLocks()
	err := brt.jobsDB.UpdateJobStatusInTxn(txn, statusList, []string{brt.destType}, parameterFilters)
	if err != nil {
		brt.logger.Errorf("[Batch Router] Error occurred while updating %s jobs statuses. Panicking. Err: %v", brt.destType, err)
		panic(err)
	}

	brt.jobsDB.CommitTransaction(txn)
	brt.jobsDB.ReleaseUpdateJobStatusLocks()
}

func getBRTErrorCode(state string) int {
	if state == jobsdb.Succeeded.State {
		return 200
	}

	return 500
}

func (brt *HandleT) trackRequestMetrics(batchReqDiagnostics batchRequestMetric) {
	if diagnostics.EnableBatchRouterMetric {
		brt.batchRequestsMetricLock.Lock()
		if brt.batchRequestsMetric == nil {
			var batchRequestsMetric []batchRequestMetric
			brt.batchRequestsMetric = append(batchRequestsMetric, batchReqDiagnostics)
		} else {
			brt.batchRequestsMetric = append(brt.batchRequestsMetric, batchReqDiagnostics)
		}
		brt.batchRequestsMetricLock.Unlock()
	}
}

func (brt *HandleT) recordDeliveryStatus(batchDestination DestinationT, output StorageUploadOutput, isWarehouse bool) {
	if !destinationdebugger.HasUploadEnabled(batchDestination.Destination.ID) {
		return
	}
	var (
		errorCode string
		jobState  string
		errorResp []byte
	)

	err := output.Error
	if err != nil {
		jobState = jobsdb.Failed.State
		errorCode = "500"
		if isWarehouse {
			jobState = warehouse.GeneratingStagingFileFailedState
		}
		errorResp, _ = json.Marshal(ErrorResponseT{Error: err.Error()})
	} else {
		jobState = jobsdb.Succeeded.State
		errorCode = "200"
		if isWarehouse {
			jobState = warehouse.GeneratedStagingFileState
		}
		errorResp = []byte(`{"success":"OK"}`)
	}

	//Payload and AttemptNum don't make sense in recording batch router delivery status,
	//So they are set to default values.
	payload, err := sjson.SetBytes([]byte(`{}`), "location", output.FileLocation)
	if err != nil {
		payload = []byte(`{}`)
	}
	deliveryStatus := destinationdebugger.DeliveryStatusT{
		EventName:     fmt.Sprint(output.TotalEvents) + " events",
		EventType:     "",
		SentAt:        time.Now().Format(misc.RFC3339Milli),
		DestinationID: batchDestination.Destination.ID,
		SourceID:      batchDestination.Source.ID,
		Payload:       payload,
		AttemptNum:    1,
		JobState:      jobState,
		ErrorCode:     errorCode,
		ErrorResponse: errorResp,
	}
	destinationdebugger.RecordEventDeliveryStatus(batchDestination.Destination.ID, &deliveryStatus)
}

func (brt *HandleT) recordUploadStats(destination DestinationT, output StorageUploadOutput) {
	destinationTag := misc.GetTagName(destination.Destination.ID, destination.Destination.Name)
	eventDeliveryStat := stats.NewTaggedStat("event_delivery", stats.CountType, map[string]string{
		"module":      "batch_router",
		"destType":    brt.destType,
		"destination": destinationTag,
	})
	eventDeliveryStat.Count(output.TotalEvents)

	receivedTime, err := time.Parse(misc.RFC3339Milli, output.FirstEventAt)
	if err != nil {
		eventDeliveryTimeStat := stats.NewTaggedStat("event_delivery_time", stats.TimerType, map[string]string{
			"module":      "batch_router",
			"destType":    brt.destType,
			"destination": destinationTag,
		})
		eventDeliveryTimeStat.SendTiming(time.Since(receivedTime))
	}
}

func (worker *workerT) getValueForParameter(batchDest router_utils.BatchDestinationT, parameter string) string {
	switch {
	case parameter == "destination_id":
		return batchDest.Destination.ID
	default:
		panic(fmt.Errorf("BRT: %s: Unknown parameter(%s) to find value from batchDest %+v", worker.brt.destType, parameter, batchDest))
	}
}

func (worker *workerT) constructParameterFilters(batchDest router_utils.BatchDestinationT) []jobsdb.ParameterFilterT {
	parameterFilters := make([]jobsdb.ParameterFilterT, 0)
	for _, key := range QueryFilters.ParameterFilters {
		parameterFilter := jobsdb.ParameterFilterT{
			Name:     key,
			Value:    worker.getValueForParameter(batchDest, key),
			Optional: false,
		}
		parameterFilters = append(parameterFilters, parameterFilter)
	}

	return parameterFilters
}

func (worker *workerT) workerProcess() {
	brt := worker.brt
	for {
		select {
		case pause := <-worker.pauseChannel:
			pkgLogger.Infof("Batch Router worker %d is paused. Dest type: %s", worker.workerID, worker.brt.destType)
			pause.wg.Done()
			pause.respChannel <- true
			<-worker.resumeChannel
			pkgLogger.Infof("Batch Router worker %d is resumed. Dest type: %s", worker.workerID, worker.brt.destType)

		case batchDestData := <-brt.processQ:
			batchDest := batchDestData.batchDestination
			parameterFilters := worker.constructParameterFilters(batchDest)
			var combinedList []*jobsdb.JobT
			if readPerDestination {
				toQuery := worker.brt.jobQueryBatchSize
				if !brt.holdFetchingJobs(parameterFilters) {
					brtQueryStat := stats.NewTaggedStat("batch_router.jobsdb_query_time", stats.TimerType, map[string]string{"function": "workerProcess"})
					brtQueryStat.Start()
					brt.logger.Debugf("BRT: %s: DB about to read for parameter Filters: %v ", brt.destType, parameterFilters)

					retryList := brt.jobsDB.GetToRetry(jobsdb.GetQueryParamsT{CustomValFilters: []string{brt.destType}, Count: toQuery, ParameterFilters: parameterFilters, IgnoreCustomValFiltersInQuery: true})
					toQuery -= len(retryList)
					unprocessedList := brt.jobsDB.GetUnprocessed(jobsdb.GetQueryParamsT{CustomValFilters: []string{brt.destType}, Count: toQuery, ParameterFilters: parameterFilters, IgnoreCustomValFiltersInQuery: true})
					brtQueryStat.End()

					combinedList = append(retryList, unprocessedList...)

					brt.logger.Debugf("BRT: %s: DB Read Complete for parameter Filters: %v retryList: %v, unprocessedList: %v, total: %v", brt.destType, parameterFilters, len(retryList), len(unprocessedList), len(combinedList))
				}
			} else {
				for _, job := range batchDestData.jobs {
					var parameters JobParametersT
					err := json.Unmarshal(job.Parameters, &parameters)
					if err != nil {
						worker.brt.logger.Error("BRT: %s: Unmarshal of job parameters failed. ", worker.brt.destType, string(job.Parameters))
					}

					if parameters.DestinationID == batchDest.Destination.ID {
						combinedList = append(combinedList, job)
					}
				}

				brt.logger.Debugf("BRT: %s: length of jobs for destination id: %s is %d", worker.brt.destType, batchDest.Destination.ID, len(combinedList))
			}

			if len(combinedList) == 0 {
				brt.logger.Debugf("BRT: DB Read Complete. No BRT Jobs to process for parameter Filters: %v", parameterFilters)
				brt.setDestInProgress(batchDest.Destination.ID, false)
				//NOTE: Calling Done on parentWG is important before listening on channel again.
				if batchDestData.parentWG != nil {
					batchDestData.parentWG.Done()
				}
				continue
			}

			var statusList []*jobsdb.JobStatusT
			var drainList []*jobsdb.JobStatusT
			drainCountByDest := make(map[string]int)

			jobsBySource := make(map[string][]*jobsdb.JobT)
			for _, job := range combinedList {
				brt.configSubscriberLock.RLock()
				drain, reason := router_utils.ToBeDrained(job, batchDest.Destination.ID, toAbortDestinationIDs, brt.destinationsMap)
				brt.configSubscriberLock.RUnlock()
				if drain {
					status := jobsdb.JobStatusT{
						JobID:         job.JobID,
						AttemptNum:    job.LastJobStatus.AttemptNum + 1,
						JobState:      jobsdb.Aborted.State,
						ExecTime:      time.Now(),
						RetryTime:     time.Now(),
						ErrorCode:     "",
						ErrorResponse: router_utils.EnhanceResponse([]byte(`{}`), "reason", reason),
						Parameters:    []byte(`{}`), // check
					}
					drainList = append(drainList, &status)
					if _, ok := drainCountByDest[batchDest.Destination.ID]; !ok {
						drainCountByDest[batchDest.Destination.ID] = 0
					}
					drainCountByDest[batchDest.Destination.ID] = drainCountByDest[batchDest.Destination.ID] + 1
				} else {
					sourceID := gjson.GetBytes(job.Parameters, "source_id").String()
					if _, ok := jobsBySource[sourceID]; !ok {
						jobsBySource[sourceID] = []*jobsdb.JobT{}
					}
					jobsBySource[sourceID] = append(jobsBySource[sourceID], job)

					status := jobsdb.JobStatusT{
						JobID:         job.JobID,
						AttemptNum:    job.LastJobStatus.AttemptNum + 1,
						JobState:      jobsdb.Executing.State,
						ExecTime:      time.Now(),
						RetryTime:     time.Now(),
						ErrorCode:     "",
						ErrorResponse: []byte(`{}`), // check
						Parameters:    []byte(`{}`), // check
					}
					statusList = append(statusList, &status)
				}
			}

			//Mark the drainList jobs as Aborted
			if len(drainList) > 0 {
				err := brt.jobsDB.UpdateJobStatus(drainList, []string{brt.destType}, parameterFilters)
				if err != nil {
					brt.logger.Errorf("Error occurred while marking %s jobs statuses as aborted. Panicking. Err: %v", brt.destType, parameterFilters)
					panic(err)
				}
				for destID, count := range drainCountByDest {
					brt.drainedJobsStat = stats.NewTaggedStat("drained_events", stats.CountType, stats.Tags{
						"destType": brt.destType,
						"destId":   destID,
						"module":   "batchrouter",
					})
					brt.drainedJobsStat.Count(count)
				}
			}
			//Mark the jobs as executing
			err := brt.jobsDB.UpdateJobStatus(statusList, []string{brt.destType}, parameterFilters)
			if err != nil {
				brt.logger.Errorf("Error occurred while marking %s jobs statuses as executing. Panicking. Err: %v", brt.destType, err)
				panic(err)
			}
			brt.logger.Debugf("BRT: %s: DB Status update complete for parameter Filters: %v", brt.destType, parameterFilters)

			var wg sync.WaitGroup
			wg.Add(len(jobsBySource))

			for sourceID, jobs := range jobsBySource {
				source, ok := funk.Find(batchDest.Sources, func(s backendconfig.SourceT) bool {
					return s.ID == sourceID
				}).(backendconfig.SourceT)
				batchJobs := BatchJobsT{
					Jobs: jobs,
					BatchDestination: &DestinationT{
						Destination: batchDest.Destination,
						Source:      source,
					},
				}
				if !ok {
					// TODO: Should not happen. Handle this
					err := fmt.Errorf("BRT: Batch destination source not found in config for sourceID: %s", sourceID)
					brt.setJobStatus(&batchJobs, false, err, false)
					wg.Done()
					continue
				}
				rruntime.Go(func() {
					switch {
					case misc.ContainsString(objectStorageDestinations, brt.destType):
						destUploadStat := stats.NewStat(fmt.Sprintf(`batch_router.%s_dest_upload_time`, brt.destType), stats.TimerType)
						destUploadStat.Start()
						output := brt.copyJobsToStorage(brt.destType, &batchJobs, true, false)
						brt.recordDeliveryStatus(*batchJobs.BatchDestination, output, false)
						brt.setJobStatus(&batchJobs, false, output.Error, false)
						misc.RemoveFilePaths(output.LocalFilePaths...)
						if output.JournalOpID > 0 {
							brt.jobsDB.JournalDeleteEntry(output.JournalOpID)
						}
						if output.Error == nil {
							brt.recordUploadStats(*batchJobs.BatchDestination, output)
						}

						destUploadStat.End()
					case misc.ContainsString(warehouseDestinations, brt.destType):
						useRudderStorage := misc.IsConfiguredToUseRudderObjectStorage(batchJobs.BatchDestination.Destination.Config)
						objectStorageType := warehouseutils.ObjectStorageType(brt.destType, batchJobs.BatchDestination.Destination.Config, useRudderStorage)
						destUploadStat := stats.NewStat(fmt.Sprintf(`batch_router.%s_%s_dest_upload_time`, brt.destType, objectStorageType), stats.TimerType)
						destUploadStat.Start()
						splitBatchJobs := brt.splitBatchJobsOnTimeWindow(batchJobs)
						for _, batchJob := range splitBatchJobs {
							output := brt.copyJobsToStorage(objectStorageType, batchJob, true, true)
							postToWarehouseErr := false
							if output.Error == nil && output.Key != "" {
								output.Error = brt.postToWarehouse(batchJob, output)
								if output.Error != nil {
									postToWarehouseErr = true
								}
								warehouseutils.DestStat(stats.CountType, "generate_staging_files", batchJob.BatchDestination.Destination.ID).Count(1)
								warehouseutils.DestStat(stats.CountType, "staging_file_batch_size", batchJob.BatchDestination.Destination.ID).Count(len(batchJob.Jobs))
							}
							brt.recordDeliveryStatus(*batchJob.BatchDestination, output, true)
							brt.setJobStatus(batchJob, true, output.Error, postToWarehouseErr)
							misc.RemoveFilePaths(output.LocalFilePaths...)
						}
						destUploadStat.End()
					case misc.ContainsString(asyncDestinations, brt.destType):
						destUploadStat := stats.NewStat(fmt.Sprintf(`batch_router.%s_dest_upload_time`, brt.destType), stats.TimerType)
						destUploadStat.Start()
						brt.sendJobsToStorage(brt.destType, batchJobs, batchJobs.BatchDestination.Destination.Config, true, true)
						destUploadStat.End()
					}
					wg.Done()
				})
			}

			wg.Wait()
			brt.setDestInProgress(batchDest.Destination.ID, false)
			//NOTE: Calling Done on parentWG is important before listening on channel again.
			if batchDestData.parentWG != nil {
				batchDestData.parentWG.Done()
			}
		}
	}
}

func (brt *HandleT) initWorkers() {
	brt.workers = make([]*workerT, brt.noOfWorkers)
	for i := 0; i < brt.noOfWorkers; i++ {
		worker := &workerT{
			pauseChannel:  make(chan *PauseT),
			resumeChannel: make(chan bool),
			workerID:      i,
			brt:           brt,
		}
		brt.workers[i] = worker
		rruntime.Go(func() {
			worker.workerProcess()
		})
	}
}

type PauseT struct {
	respChannel   chan bool
	wg            *sync.WaitGroup
	waitForResume bool
}

type workerT struct {
	pauseChannel  chan *PauseT
	resumeChannel chan bool
	workerID      int // identifies the worker
	brt           *HandleT
}

type DestinationT struct {
	Source      backendconfig.SourceT
	Destination backendconfig.DestinationT
}

type BatchJobsT struct {
	Jobs             []*jobsdb.JobT
	BatchDestination *DestinationT
	TimeWindow       time.Time
}

func connectionIdentifier(batchDestination DestinationT) string {
	return fmt.Sprintf(`source:%s::destination:%s`, batchDestination.Source.ID, batchDestination.Destination.ID)
}

func (brt *HandleT) warehouseConnectionIdentifier(connIdentifier string, source backendconfig.SourceT, destination backendconfig.DestinationT) string {
	namespace := brt.getNamespace(destination.Config, source, destination, brt.destType)
	return fmt.Sprintf(`namespace:%s::%s`, namespace, connIdentifier)
}

func (brt *HandleT) getNamespace(config interface{}, source backendconfig.SourceT, destination backendconfig.DestinationT, destType string) string {
	configMap := config.(map[string]interface{})
	var namespace string
	if destType == "CLICKHOUSE" {
		//TODO: Handle if configMap["database"] is nil
		return configMap["database"].(string)
	}
	if configMap["namespace"] != nil {
		namespace = configMap["namespace"].(string)
		if len(strings.TrimSpace(namespace)) > 0 {
			return warehouseutils.ToProviderCase(destType, warehouseutils.ToSafeNamespace(destType, namespace))
		}
	}
	return warehouseutils.ToProviderCase(destType, warehouseutils.ToSafeNamespace(destType, source.Name))
}

func (brt *HandleT) isDestInProgress(destID string) bool {
	brt.inProgressMapLock.RLock()
	if brt.inProgressMap[destID] {
		brt.inProgressMapLock.RUnlock()
		return true
	}
	brt.inProgressMapLock.RUnlock()
	return false
}

func (brt *HandleT) setDestInProgress(destID string, starting bool) {
	brt.inProgressMapLock.Lock()
	if starting {
		brt.inProgressMap[destID] = true
	} else {
		delete(brt.inProgressMap, destID)
	}
	brt.inProgressMapLock.Unlock()
}

func (brt *HandleT) uploadFrequencyExceeded(destID string) bool {
	brt.lastExecMapLock.Lock()
	defer brt.lastExecMapLock.Unlock()
	if lastExecTime, ok := brt.lastExecMap[destID]; ok && time.Now().Unix()-lastExecTime < uploadFreqInS {
		return true
	}
	brt.lastExecMap[destID] = time.Now().Unix()
	return false
}

func (brt *HandleT) readAndProcess() {
	brt.configSubscriberLock.RLock()
	destinationsMap := brt.destinationsMap
	brt.configSubscriberLock.RUnlock()

	var jobs []*jobsdb.JobT
	if readPerDestination {
		for destID, batchDest := range destinationsMap {
			if brt.isDestInProgress(destID) {
				brt.logger.Debugf("BRT: Skipping batch router upload loop since destination %s:%s is in progress", batchDest.Destination.DestinationDefinition.Name, destID)
				continue
			}
			if brt.uploadFrequencyExceeded(destID) {
				brt.logger.Debugf("BRT: Skipping batch router upload loop since %s:%s upload freq not exceeded", batchDest.Destination.DestinationDefinition.Name, destID)
				continue
			}
			brt.setDestInProgress(destID, true)

			brt.processQ <- &BatchDestinationDataT{batchDestination: *batchDest, jobs: jobs, parentWG: nil}
		}
	} else {
		if brt.uploadFrequencyExceeded(brt.destType) {
			brt.logger.Debugf("BRT: %s: Skipping batch router read since upload freq not exceeded", brt.destType)
			return
		}

		brt.logger.Debugf("BRT: %s: Reading in mainLoop", brt.destType)
		brtQueryStat := stats.NewTaggedStat("batch_router.jobsdb_query_time", stats.TimerType, map[string]string{"function": "mainLoop"})
		brtQueryStat.Start()
		toQuery := brt.jobQueryBatchSize
		if !brt.holdFetchingJobs([]jobsdb.ParameterFilterT{}) {
			retryList := brt.jobsDB.GetToRetry(jobsdb.GetQueryParamsT{CustomValFilters: []string{brt.destType}, Count: toQuery})
			toQuery -= len(retryList)
			unprocessedList := brt.jobsDB.GetUnprocessed(jobsdb.GetQueryParamsT{CustomValFilters: []string{brt.destType}, Count: toQuery})
			brtQueryStat.End()

			jobs = append(retryList, unprocessedList...)
			brt.logger.Debugf("BRT: %s: Length of jobs received: %d", brt.destType, len(jobs))

			var wg sync.WaitGroup
			for destID, batchDest := range destinationsMap {
				brt.setDestInProgress(destID, true)

				wg.Add(1)
				brt.processQ <- &BatchDestinationDataT{batchDestination: *batchDest, jobs: jobs, parentWG: &wg}
			}

			wg.Wait()
		}
	}
}

func (brt *HandleT) mainLoop() {
	for {
		time.Sleep(mainLoopSleep)
		brt.readAndProcess()
	}
}

//Enable enables a router :)
func (brt *HandleT) Enable() {
	brt.isEnabled = true
}

//Disable disables a router:)
func (brt *HandleT) Disable() {
	brt.isEnabled = false
}

func (brt *HandleT) dedupRawDataDestJobsOnCrash() {
	brt.logger.Debug("BRT: Checking for incomplete journal entries to recover from...")
	entries := brt.jobsDB.GetJournalEntries(jobsdb.RawDataDestUploadOperation)
	for _, entry := range entries {
		var object ObjectStorageT
		err := json.Unmarshal(entry.OpPayload, &object)
		if err != nil {
			panic(err)
		}
		if len(object.Config) == 0 {
			//Backward compatibility. If old entries dont have config, just delete journal entry
			brt.jobsDB.JournalDeleteEntry(entry.OpID)
			continue
		}
		downloader, err := brt.fileManagerFactory.New(&filemanager.SettingsT{
			Provider: object.Provider,
			Config:   object.Config,
		})
		if err != nil {
			panic(err)
		}

		localTmpDirName := "/rudder-raw-data-dest-upload-crash-recovery/"
		tmpDirPath, err := misc.CreateTMPDIR()
		if err != nil {
			panic(err)
		}
		jsonPath := fmt.Sprintf("%v%v.json", tmpDirPath+localTmpDirName, fmt.Sprintf("%v.%v", time.Now().Unix(), uuid.NewV4().String()))

		err = os.MkdirAll(filepath.Dir(jsonPath), os.ModePerm)
		if err != nil {
			panic(err)
		}
		jsonFile, err := os.Create(jsonPath)
		if err != nil {
			panic(err)
		}

		brt.logger.Debugf("BRT: Downloading data for incomplete journal entry to recover from %s at key: %s\n", object.Provider, object.Key)

		var objKey string
		if prefix, ok := object.Config["prefix"]; ok && prefix != "" {
			objKey += fmt.Sprintf("/%s", strings.TrimSpace(prefix.(string)))
		}
		objKey += object.Key

		err = downloader.Download(jsonFile, objKey)
		if err != nil {
			brt.logger.Errorf("BRT: Failed to download data for incomplete journal entry to recover from %s at key: %s with error: %v\n", object.Provider, object.Key, err)
			continue
		}

		jsonFile.Close()
		defer os.Remove(jsonPath)
		rawf, err := os.Open(jsonPath)
		if err != nil {
			panic(err)
		}
		reader, err := gzip.NewReader(rawf)
		if err != nil {
			panic(err)
		}

		sc := bufio.NewScanner(reader)

		brt.logger.Debug("BRT: Setting go map cache for incomplete journal entry to recover from...")
		for sc.Scan() {
			lineBytes := sc.Bytes()
			eventID := gjson.GetBytes(lineBytes, "messageId").String()
			if _, ok := brt.uploadedRawDataJobsCache[object.DestinationID]; !ok {
				brt.uploadedRawDataJobsCache[object.DestinationID] = make(map[string]bool)
			}
			brt.uploadedRawDataJobsCache[object.DestinationID][eventID] = true
		}
		reader.Close()
		brt.jobsDB.JournalDeleteEntry(entry.OpID)
	}
}

func (brt *HandleT) holdFetchingJobs(parameterFilters []jobsdb.ParameterFilterT) bool {
	var importingList []*jobsdb.JobT
	if IsAsyncDestination(brt.destType) {
		importingList = brt.jobsDB.GetImportingList(jobsdb.GetQueryParamsT{CustomValFilters: []string{brt.destType}, Count: 1, ParameterFilters: parameterFilters})
		return len(importingList) != 0
	}
	return false
}

func IsAsyncDestination(destType string) bool {
	return misc.Contains(asyncDestinations, destType)
}

func (brt *HandleT) crashRecover() {
	brt.jobsDB.DeleteExecuting(jobsdb.GetQueryParamsT{CustomValFilters: []string{brt.destType}, Count: -1})

	if misc.Contains(objectStorageDestinations, brt.destType) {
		brt.dedupRawDataDestJobsOnCrash()
	}
}

func IsObjectStorageDestination(destType string) bool {
	return misc.Contains(objectStorageDestinations, destType)
}

func IsWarehouseDestination(destType string) bool {
	return misc.Contains(warehouseDestinations, destType)
}

func (brt *HandleT) splitBatchJobsOnTimeWindow(batchJobs BatchJobsT) map[time.Time]*BatchJobsT {
	var splitBatches = map[time.Time]*BatchJobsT{}
	if brt.destType != "S3_DATALAKE" {
		// return only one batchJob if the destination type is not s3 datalake
		splitBatches[time.Time{}] = &batchJobs
		return splitBatches
	}

	// split batchJobs based on timeWindow
	for _, job := range batchJobs.Jobs {
		// ignore error as receivedAt will always be in the expected format
		receivedAtStr := gjson.Get(string(job.EventPayload), "metadata.receivedAt").String()
		receivedAt, err := time.Parse(time.RFC3339, receivedAtStr)
		if err != nil {
			pkgLogger.Errorf("Invalid value '%s' for receivedAt : %v ", receivedAtStr, err)
			panic(err)
		}
		timeWindow := warehouseutils.GetTimeWindow(receivedAt)

		// create batchJob for timeWindow if it does not exist
		if _, ok := splitBatches[timeWindow]; !ok {
			splitBatches[timeWindow] = &BatchJobsT{
				Jobs:             make([]*jobsdb.JobT, 0),
				BatchDestination: batchJobs.BatchDestination,
				TimeWindow:       timeWindow,
			}
		}

		splitBatches[timeWindow].Jobs = append(splitBatches[timeWindow].Jobs, job)
	}
	return splitBatches
}

func (brt *HandleT) collectMetrics() {
	if diagnostics.EnableBatchRouterMetric {
		for range brt.diagnosisTicker.C {
			brt.batchRequestsMetricLock.RLock()
			var diagnosisProperties map[string]interface{}
			success := 0
			failed := 0
			for _, batchReqMetric := range brt.batchRequestsMetric {
				success = success + batchReqMetric.batchRequestSuccess
				failed = failed + batchReqMetric.batchRequestFailed
			}
			if len(brt.batchRequestsMetric) > 0 {
				diagnosisProperties = map[string]interface{}{
					brt.destType: map[string]interface{}{
						diagnostics.BatchRouterSuccess: success,
						diagnostics.BatchRouterFailed:  failed,
					},
				}

				Diagnostics.Track(diagnostics.BatchRouterEvents, diagnosisProperties)
			}

			brt.batchRequestsMetric = nil
			brt.batchRequestsMetricLock.RUnlock()
		}
	}
}

func loadConfig() {
	config.RegisterDurationConfigVariable(time.Duration(2), &mainLoopSleep, true, time.Second, []string{"BatchRouter.mainLoopSleep", "BatchRouter.mainLoopSleepInS"}...)
	config.RegisterInt64ConfigVariable(5, &uploadFreqInS, true, 1, "BatchRouter.uploadFreqInS")
	objectStorageDestinations = []string{"S3", "GCS", "AZURE_BLOB", "MINIO", "DIGITAL_OCEAN_SPACES"}
	warehouseDestinations = []string{"RS", "BQ", "SNOWFLAKE", "POSTGRES", "CLICKHOUSE", "MSSQL", "AZURE_SYNAPSE", "S3_DATALAKE"}
	asyncDestinations = []string{"MARKETO_BULK_UPLOAD"}
	warehouseURL = misc.GetWarehouseURL()
	// Time period for diagnosis ticker
	config.RegisterDurationConfigVariable(time.Duration(600), &diagnosisTickerTime, false, time.Second, []string{"Diagnostics.batchRouterTimePeriod", "Diagnostics.batchRouterTimePeriodInS"}...)
	config.RegisterDurationConfigVariable(time.Duration(3), &warehouseServiceMaxRetryTime, true, time.Hour, []string{"BatchRouter.warehouseServiceMaxRetryTime", "BatchRouter.warehouseServiceMaxRetryTimeinHr"}...)
	config.RegisterBoolConfigVariable(false, &disableEgress, false, "disableEgress")
	config.RegisterBoolConfigVariable(true, &readPerDestination, false, "BatchRouter.readPerDestination")
	config.RegisterStringConfigVariable("", &toAbortDestinationIDs, true, "BatchRouter.toAbortDestinationIDs")
<<<<<<< HEAD
	config.RegisterStringConfigVariable("", &datePrefixOverride, true, "BatchRouter.datePrefixOverride")
	dateFormatLayouts = map[string]string{
		"01-02-2006": "MM-DD-YYYY",
		"2006-01-02": "YYYY-MM-DD",
		//"02-01-2006" : "DD-MM-YYYY", //adding this might match with that of MM-DD-YYYY too
	}
	dateFormatMap = make(map[string]string)
=======
	transformerURL = config.GetEnv("DEST_TRANSFORM_URL", "http://localhost:9090")
>>>>>>> 4e7c86b5
}

func init() {
	loadConfig()
	pkgLogger = logger.NewLogger().Child("batchrouter")

	setQueryFilters()
}

func setQueryFilters() {
	if readPerDestination {
		QueryFilters = jobsdb.QueryFiltersT{CustomVal: true, ParameterFilters: []string{"destination_id"}}
	} else {
		QueryFilters = jobsdb.QueryFiltersT{CustomVal: true}
	}
}

//Setup initializes this module
func (brt *HandleT) Setup(backendConfig backendconfig.BackendConfig, jobsDB, errorDB jobsdb.JobsDB, destType string, reporting types.ReportingI) {
	brt.isBackendConfigInitialized = false
	brt.backendConfigInitialized = make(chan bool)
	brt.fileManagerFactory = filemanager.DefaultFileManagerFactory
	brt.backendConfig = backendConfig
	brt.reporting = reporting
	config.RegisterBoolConfigVariable(true, &brt.reportingEnabled, false, "Reporting.enabled")
	brt.logger = pkgLogger.Child(destType)
	brt.logger.Infof("BRT: Batch Router started: %s", destType)

	brt.asyncUploadWorkerPauseChannel = make(chan *PauseT)
	brt.asyncUploadWorkerResumeChannel = make(chan bool)
	brt.pollAsyncStatusPauseChannel = make(chan *PauseT)
	brt.pollAsyncStatusResumeChannel = make(chan bool)

	//waiting for reporting client setup
	if brt.reporting != nil {
		brt.reporting.WaitForSetup(types.CORE_REPORTING_CLIENT)
	}

	brt.inProgressMap = map[string]bool{}
	brt.lastExecMap = map[string]int64{}
	brt.encounteredMergeRuleMap = map[string]map[string]bool{}
	brt.uploadedRawDataJobsCache = make(map[string]map[string]bool)

	brt.diagnosisTicker = time.NewTicker(diagnosisTickerTime)
	brt.destType = destType
	brt.jobsDB = jobsDB
	brt.errorDB = errorDB
	brt.isEnabled = true
	brt.asyncDestinationStruct = make(map[string]*asyncdestinationmanager.AsyncDestinationStruct)
	brt.noOfWorkers = getBatchRouterConfigInt("noOfWorkers", destType, 8)
	config.RegisterDurationConfigVariable(time.Duration(10), &brt.pollStatusLoopSleep, true, time.Second, []string{"BatchRouter." + brt.destType + "." + "pollStatusLoopSleep", "BatchRouter.pollStatusLoopSleep"}...)
	config.RegisterIntConfigVariable(100000, &brt.jobQueryBatchSize, true, 1, []string{"BatchRouter." + brt.destType + "." + "jobQueryBatchSize", "BatchRouter.jobQueryBatchSize"}...)
	config.RegisterIntConfigVariable(10000, &brt.maxEventsInABatch, false, 1, []string{"BatchRouter." + brt.destType + "." + "maxEventsInABatch", "BatchRouter.maxEventsInABatch"}...)
	config.RegisterIntConfigVariable(128, &brt.maxFailedCountForJob, true, 1, []string{"BatchRouter." + brt.destType + "." + "maxFailedCountForJob", "BatchRouter." + "maxFailedCountForJob"}...)
	config.RegisterDurationConfigVariable(180, &brt.retryTimeWindow, true, time.Minute, []string{"BatchRouter." + brt.destType + "." + "retryTimeWindow", "BatchRouter." + brt.destType + "." + "retryTimeWindowInMins", "BatchRouter." + "retryTimeWindow", "BatchRouter." + "retryTimeWindowInMins"}...)
	config.RegisterDurationConfigVariable(30, &brt.asyncUploadTimeout, true, time.Minute, []string{"BatchRouter." + brt.destType + "." + "asyncUploadTimeout", "BatchRouter." + "asyncUploadTimeout"}...)
	tr := &http.Transport{}
	client := &http.Client{Transport: tr}
	brt.netHandle = client

	brt.processQ = make(chan *BatchDestinationDataT)
	brt.crashRecover()

	rruntime.Go(func() {
		brt.collectMetrics()
	})
	rruntime.Go(func() {
		brt.initWorkers()
	})

	rruntime.Go(func() {
		brt.pollAsyncStatus()
	})

	rruntime.Go(func() {
		brt.asyncUploadWorker()
	})

	rruntime.Go(func() {
		brt.backendConfigSubscriber()
	})
	adminInstance.registerBatchRouter(destType, brt)
}

func (brt *HandleT) Start() {
	rruntime.Go(func() {
		<-brt.backendConfigInitialized
		brt.mainLoop()
	})

	brm, err := GetBatchRoutersManager()
	if err != nil {
		panic("Batch Routers manager is nil. Shouldn't happen. Go Debug")
	}
	brm.AddBatchRouter(brt)
}

//
//Pause will pause the batch router
//To completely pause the router, we should pause all the workers
func (brt *HandleT) Pause() {
	brt.pauseLock.Lock()
	defer brt.pauseLock.Unlock()

	if brt.paused {
		return
	}

	//Pause poll status worker
	respChannel := make(chan bool)
	brt.pollAsyncStatusPauseChannel <- &PauseT{respChannel: respChannel}
	<-respChannel

	//Pause async upload worker
	respChannel = make(chan bool)
	brt.asyncUploadWorkerPauseChannel <- &PauseT{respChannel: respChannel}
	<-respChannel

	//Pause workers
	var wg sync.WaitGroup
	for _, worker := range brt.workers {
		_worker := worker
		wg.Add(1)
		rruntime.Go(func() {
			respChannel := make(chan bool)
			_worker.pauseChannel <- &PauseT{respChannel: respChannel, wg: &wg, waitForResume: true}
			<-respChannel
		})
	}
	wg.Wait()

	brt.crashRecover()
	brt.asyncDestinationStruct = make(map[string]*asyncdestinationmanager.AsyncDestinationStruct)

	brt.paused = true
}

//Resume will resume the batch router
//Resuming all the workers
func (brt *HandleT) Resume() {
	brt.pauseLock.Lock()
	defer brt.pauseLock.Unlock()

	if !brt.paused {
		return
	}

	//Resume workers
	for _, worker := range brt.workers {
		worker.resumeChannel <- true
	}

	brt.pollAsyncStatusResumeChannel <- true
	brt.asyncUploadWorkerResumeChannel <- true

	brt.paused = false
}<|MERGE_RESOLUTION|>--- conflicted
+++ resolved
@@ -55,13 +55,10 @@
 	readPerDestination                 bool
 	disableEgress                      bool
 	toAbortDestinationIDs              string
-<<<<<<< HEAD
+	transformerURL                     string
 	datePrefixOverride                 string
 	dateFormatLayouts                  map[string]string
 	dateFormatMap                      map[string]string // (sourceId:destinationId) -> dateFormat
-=======
-	transformerURL                     string
->>>>>>> 4e7c86b5
 )
 
 const DISABLED_EGRESS = "200: outgoing disabled"
@@ -665,65 +662,6 @@
 	}
 }
 
-<<<<<<< HEAD
-func GetFullPrefix(manager filemanager.FileManager, prefix string) (fullPrefix string) {
-	fullPrefix = prefix
-	configPrefix := manager.GetConfigPrefix()
-
-	if configPrefix != "" {
-		if configPrefix[len(configPrefix)-1:] == "/" {
-			fullPrefix = configPrefix + prefix
-		} else {
-			fullPrefix = configPrefix + "/" + prefix
-		}
-	}
-	return
-}
-
-func GetStorageDateFormat(manager filemanager.FileManager, destination *DestinationT, folderName string) (dateFormat string, err error) {
-	sourceDestinationId := fmt.Sprintf(`%s:%s`, destination.Source.ID, destination.Destination.ID)
-	if misc.Contains(dateFormatMap, sourceDestinationId) {
-		return dateFormatMap[sourceDestinationId], err
-	}
-
-	dateFormat = "YYYY-MM-DD"
-	prefixes := []string{folderName, destination.Source.ID}
-	prefix := strings.Join(prefixes[0:2], "/")
-	fullPrefix := GetFullPrefix(manager, prefix)
-	fileObjects, err := manager.ListFilesWithPrefix(fullPrefix, 5)
-	if err != nil {
-		return
-	}
-	if len(fileObjects) == 0 {
-		return
-	}
-
-	defer func() {
-		if err == nil {
-			dateFormatMap[sourceDestinationId] = dateFormat
-		}
-	}()
-
-	for idx, _ := range fileObjects {
-		key := fileObjects[idx].Key
-		replacedKey := strings.Replace(key, fullPrefix, "", 1)
-		splittedKeys := strings.Split(replacedKey, "/")
-		if len(splittedKeys) >= 1 {
-			date := splittedKeys[1]
-			for layout, format := range dateFormatLayouts {
-				_, err = time.Parse(layout, date)
-				if err == nil {
-					dateFormat = format
-					return
-				}
-			}
-		}
-	}
-	return
-}
-
-func (brt *HandleT) postToWarehouse(batchJobs BatchJobsT, output StorageUploadOutput) (err error) {
-=======
 func (brt *HandleT) sendJobsToStorage(provider string, batchJobs BatchJobsT, config map[string]interface{}, makeJournalEntry bool, isAsync bool) {
 	if disableEgress {
 		out := asyncdestinationmanager.AsyncUploadOutput{}
@@ -865,8 +803,63 @@
 	brt.asyncDestinationStruct[destinationID].URL = ""
 }
 
+func GetFullPrefix(manager filemanager.FileManager, prefix string) (fullPrefix string) {
+	fullPrefix = prefix
+	configPrefix := manager.GetConfigPrefix()
+
+	if configPrefix != "" {
+		if configPrefix[len(configPrefix)-1:] == "/" {
+			fullPrefix = configPrefix + prefix
+		} else {
+			fullPrefix = configPrefix + "/" + prefix
+		}
+	}
+	return
+}
+
+func GetStorageDateFormat(manager filemanager.FileManager, destination *DestinationT, folderName string) (dateFormat string, err error) {
+	sourceDestinationId := fmt.Sprintf(`%s:%s`, destination.Source.ID, destination.Destination.ID)
+	if misc.Contains(dateFormatMap, sourceDestinationId) {
+		return dateFormatMap[sourceDestinationId], err
+	}
+
+	dateFormat = "YYYY-MM-DD"
+	prefixes := []string{folderName, destination.Source.ID}
+	prefix := strings.Join(prefixes[0:2], "/")
+	fullPrefix := GetFullPrefix(manager, prefix)
+	fileObjects, err := manager.ListFilesWithPrefix(fullPrefix, 5)
+	if err != nil {
+		return
+	}
+	if len(fileObjects) == 0 {
+		return
+	}
+
+	defer func() {
+		if err == nil {
+			dateFormatMap[sourceDestinationId] = dateFormat
+		}
+	}()
+
+	for idx, _ := range fileObjects {
+		key := fileObjects[idx].Key
+		replacedKey := strings.Replace(key, fullPrefix, "", 1)
+		splittedKeys := strings.Split(replacedKey, "/")
+		if len(splittedKeys) >= 1 {
+			date := splittedKeys[1]
+			for layout, format := range dateFormatLayouts {
+				_, err = time.Parse(layout, date)
+				if err == nil {
+					dateFormat = format
+					return
+				}
+			}
+		}
+	}
+	return
+}
+
 func (brt *HandleT) postToWarehouse(batchJobs *BatchJobsT, output StorageUploadOutput) (err error) {
->>>>>>> 4e7c86b5
 	schemaMap := make(map[string]map[string]interface{})
 	for _, job := range batchJobs.Jobs {
 		var payload map[string]interface{}
@@ -1872,7 +1865,7 @@
 
 func loadConfig() {
 	config.RegisterDurationConfigVariable(time.Duration(2), &mainLoopSleep, true, time.Second, []string{"BatchRouter.mainLoopSleep", "BatchRouter.mainLoopSleepInS"}...)
-	config.RegisterInt64ConfigVariable(5, &uploadFreqInS, true, 1, "BatchRouter.uploadFreqInS")
+	config.RegisterInt64ConfigVariable(30, &uploadFreqInS, true, 1, "BatchRouter.uploadFreqInS")
 	objectStorageDestinations = []string{"S3", "GCS", "AZURE_BLOB", "MINIO", "DIGITAL_OCEAN_SPACES"}
 	warehouseDestinations = []string{"RS", "BQ", "SNOWFLAKE", "POSTGRES", "CLICKHOUSE", "MSSQL", "AZURE_SYNAPSE", "S3_DATALAKE"}
 	asyncDestinations = []string{"MARKETO_BULK_UPLOAD"}
@@ -1883,7 +1876,7 @@
 	config.RegisterBoolConfigVariable(false, &disableEgress, false, "disableEgress")
 	config.RegisterBoolConfigVariable(true, &readPerDestination, false, "BatchRouter.readPerDestination")
 	config.RegisterStringConfigVariable("", &toAbortDestinationIDs, true, "BatchRouter.toAbortDestinationIDs")
-<<<<<<< HEAD
+	transformerURL = config.GetEnv("DEST_TRANSFORM_URL", "http://localhost:9090")
 	config.RegisterStringConfigVariable("", &datePrefixOverride, true, "BatchRouter.datePrefixOverride")
 	dateFormatLayouts = map[string]string{
 		"01-02-2006": "MM-DD-YYYY",
@@ -1891,9 +1884,6 @@
 		//"02-01-2006" : "DD-MM-YYYY", //adding this might match with that of MM-DD-YYYY too
 	}
 	dateFormatMap = make(map[string]string)
-=======
-	transformerURL = config.GetEnv("DEST_TRANSFORM_URL", "http://localhost:9090")
->>>>>>> 4e7c86b5
 }
 
 func init() {
