--- conflicted
+++ resolved
@@ -68,8 +68,6 @@
 	protocolsFeatureSetup = f
 }
 
-<<<<<<< HEAD
-=======
 /*********************************
 DestinationConfig Env Support
 *********************************/
@@ -89,15 +87,11 @@
 	configEnvFeatureSetup = f
 }
 
->>>>>>> ab9e088e
 // Features contains optional implementations of Enterprise only features.
 type Features struct {
 	Migrator     MigratorFeature
 	Webhook      WebhookFeature
 	SuppressUser SuppressUserFeature
 	Protocols    ProtocolsFeature
-<<<<<<< HEAD
-=======
 	ConfigEnv    ConfigEnvFeature
->>>>>>> ab9e088e
 }