![Build Status][build status]
[![Release]][release]

# What is RudderStack?

**Short answer:** RudderStack is an open-source Segment alternative written in Go, built for the enterprise. .

**Long answer:** RudderStack is a platform for collecting, storing and routing customer event data to dozens of tools. RudderStack is open-source, can run in your cloud environment (AWS, GCP, Azure or even your data-centre) and provides a powerful transformation framework to process your event data on the fly.

RudderStack runs as a single go binary with Postgres. It also needs the destination (e.g. GA, Amplitude) specific transformation code which are node scripts. This repo contains the core backend and the transformation modules of Rudder.
The client SDKs are in a separate repo (link below).

Rudder server is released under [AGPLv3 License][agplv3_license]

See the [HackerNews][hackernews] discussion around RudderStack.

Questions? Read our [Docs][docs] OR join our [Discord][discord] channel. Or please email soumyadeb at rudderlabs.com.

# Try RudderStack?

You can use the [hosted][dashboard-on] RudderStack instance to experience the product. Click [here][dashboard-on].

# Features

1. **Production Ready:** Multiple companies from startups to large engerprieses are running RudderStack for collecting events.
2. **Extreme Scale:** One of our largest installations is sending **300M events/day** with peak of **40K req/sec** via a multi-node RudderStack setup.
3. **Segment API Compatibile:** RudderStack is Segment API and library compatible so don't need to change your app if you are using Segment.
4. **Cloud Destinations:** Google Analytics, Amplitude, MixPanel, Adjust, AppsFlyer and dozens more destinations.
5. **Warehouse Destinations:** S3, Minio, Redshift, Snowflake, Google BigQuery support.
6. **Transformations:** User-specified transformation to filter/transform events.
7. **Rich UI:** Written in react
8. **SDKs:** [Javascript][rudder-sdk-js-git-repo], [Android][rudder-sdk-android-git-repo] or [iOS][rudder-sdk-android-git-repo] and server-side SDKs.
9. **Detailed Docs:** [Docs][docs]

# Why RudderStack ?

We are building RudderStack because we believe open-source and cloud-prem is important for three main reasons

1. **Privacy & Security:** You should be able to collect and store your customer data without sending everything to a 3rd party vendor or embedding proprietary SDKs. With RudderStack, the event data is always in your control. Besides, RudderStack gives you fine-grained control over what data to forward to what analytical tool.

2. **Processing Flexibility:** You should be able to enhance OR transform your event data by combining it with your other _internal_ data, e.g. stored in your transactional systems. RudderStack makes that possible because it provides a powerful JS-based event transformation framework. Furthermore, since RudderStack runs _inside_ your cloud or on-prem environment, you can access your production data to join with the event data.

3. **Unlimited Events:** Event volume-based pricing of most commercial systems is broken. You should be able to collect as much data as possible without worrying about overrunning event budgets. RudderStack's core BE is open-source and free to use.

<<<<<<< HEAD
# Telemetry

To help us improve RudderStack, we collect performance and diagnostic metrics about how you use it and how it's working. No customer data is present in the metrics.

The metrics collection can be disabled by setting the variable `enableDiagnostics` to false in `config/config.toml`

Following are the metrics that are being collected. They are listed in `config/config.toml` under the Diagnostics section.

1. _enableServerStartMetric_: Tracks every time when server starts
2. _enableConfigIdentifyMetric_: Tracks when the config is fetched for the first time from control-plane
3. _enableServerStartedMetric_: Tracks when the server is ready to accept requests
4. _enableConfigProcessedMetric_: Tracks when the config is changed
5. _enableGatewayMetric_: Tracks no. of success/failed requests
6. _enableRouterMetric_: Tracks no. of success/aborted/retries requests for every router destination
7. _enableBatchRouterMetric_: Tracks no. of success/failed requests for every batch router destination
8. _enableDestinationFailuresMetric_: Tracks destination failures

=======
>>>>>>> db79086e
# Contribution

We would love to see people contributing to RudderStack. see [CONTRIBUTING.md](CONTRIBUTING.md) for more information on contributing to RudderStack.

# Stay Connected

1. Join our [Discord][discord]
2. Follow [RudderStack][twitter] on Twitter

# UI Pages

## Connections Page

![image](https://user-images.githubusercontent.com/411699/65309691-36b0f200-dbaa-11e9-9631-8a9f81cea606.png)

## Events Page

![image](https://user-images.githubusercontent.com/52487451/65647230-e2937c80-dfb2-11e9-88bd-3b015c4b576f.png)

---

# Setup Instructions (Hosted Demo Account)

1. Go to the [dashboard][dashboard-on] and set up your account.
2. Select `RudderStack Hosted Service` from the top right corner after you login.
3. Follow (Send Test Events) instructions below to send test event.

---

# Setup Instructions (Docker)

The docker setup is the easiest & fastest way to try out RudderStack.

1. Go to the [dashboard][dashboard] `https://app.rudderlabs.com` and set up your account. Copy your workspace token from top of the home page.

   (Note) Instead of our full featured hosted UI, you can also use the open-source [config-generator-UI][config-generator-section] to create the source & destination configs and pass it to RudderStack.

2. If you have a Github account with SSH key added, then clone the repo with `git clone git@github.com:rudderlabs/rudder-server.git`. Move to the directory `cd rudder-server` and update the _rudder-transformer_ with `git submodule init && git submodule update`

   (Optional) If you don't have SSH enabled Github account or prefer HTTPS, then clone the repo with `git clone https://github.com/rudderlabs/rudder-server.git`. Move to the directory `cd rudder-server` and change the _rudder-transformer_ submodule path to HTTPS
   `sed -i.bak 's,git@github.com:rudderlabs/rudder-transformer.git,https://github.com/rudderlabs/rudder-transformer.git,g' .gitmodules`. Update the _rudder-transformer_ with `git submodule init && git submodule update`

3. Replace `<your_workspace_token>` in `build/docker.env` with the above token.
4. (Optional) Uncomment and set `AWS_ACCESS_KEY_ID` and `AWS_SECRET_ACCESS_KEY` in `build/docker.env` if you want to add S3 as a destination on the UI.
5. Run the command `docker-compose up --build` to bring up all the services.
6. Follow (Send Test Events) instructions below to send test event.

---

# Setup Instructions (Kubernetes)

**Note:** This is the recommended way of installing RudderStack for running in production. Our hosted deployment runs on Kubernetes so we maintain/patch much more frequently. 

1. Go to the [dashboard][dashboad-on] `https://app.rudderlabs.com` and set up your account. Copy your workspace token from top of the home page.

2. Our helm scripts and instructions are in a separate repo - [Download Here][helm-scripts-git-repo]

---



# Setup Instructions (Native Installation)

**Disclaimer:** This is not the recommended way of installing RudderStack. Please use this if you want to know more about the internals.

1. Install Golang 1.13 or above. [Download Here][golang]
2. Install NodeJS 10.6 or above. [Download Here][node]
3. Install PostgreSQL 10 or above and set up the DB

```
psql -c "CREATE DATABASE jobsdb"
psql -c "CREATE USER rudder SUPERUSER"
psql "jobsdb" -c "ALTER USER rudder WITH ENCRYPTED PASSWORD 'rudder'";
psql "jobsdb" -c "GRANT ALL PRIVILEGES ON DATABASE jobsdb to rudder";
```

4. Go to the [dashboard][dashboard] and set up your account. Copy your workspace token from top of the home page
5. Clone this repository. Run `git submodule init` and `git submodule update` to fetch the rudder-transformer repo.
   and navigate to the transformer directory `cd rudder-transformer`
6. Install dependencies `npm i` and start the destination transformer `node destTransformer.js`
7. Navigate back to main directory `cd rudder-server`. Copy the sample.env to the main directory `cp config/sample.env .env`
8. Update the `WORKSPACE_TOKEN` environment variable with the token fetched in step 4
9. Run the backend server `go run -mod=vendor main.go`
10. Follow (Send Test Events) instructions below to send test event.

---

# Send Test Events

1. If you already have a Google Analytics account, keep the tracking ID handy. If not, please create one and get the tracking ID. The Google Analytics account needs to have a **Web** Property (**Web+App** does't seem to work)
2. Create one source (Android or iOS) and configure a Google Analytics destination for the same with the above tracking ID
3. We have bundled a shell script that can generate test events. Get the source “writeKey” from our app dashboard and then run the following command. Run `cd scripts; ./generate-event <writeKeyHere> http://localhost:8080/v1/batch`. NOTE: `writeKey` is different from the `your_workspace_token` in step 2. Former is associated with the source while the latter is for your account.
4. You can then login to your Google Analytics account and verify that events are delivered. Go to `MainPage->RealTime->Events`. `RealTime` view is important as the other dashboard can sometimes take 24-48 hrs to refresh.
5. You can use our [Javascript][rudder-sdk-js-git-repo], [Android][rudder-sdk-android-git-repo] or [iOS][rudder-sdk-ios-git-repo] SDKs for sending events from your app.

---

# RudderStack Config Generator

Rudderstack has two components _control plane_ and _data plane_.
Data plane reliably delivers your event data. Control plane manages the configuration of your sources and destinations.
This configuration can also be read from a file instead of from Control plane, if you don't want to use our hosted control plane.

Config-generator provides the UI to manage the source and destination configurations without needing to signup, etc.
All the source and destination configuration stays on your local storage. You can export/import config to a JSON file.

## Setup

1. `cd utils/config-gen`
2. `npm install`
3. `npm start`

RudderStack config generator starts on the default port i.e., http://localhost:3000.
On a successful setup, you should see the following

![image](https://blobscdn.gitbook.com/v0/b/gitbook-28427.appspot.com/o/assets%2F-Lq586FOQtfjJPKbd01W%2F-M0LidOVklHOkLYEulS4%2F-M0M3fzyrb-UHiNBG7j0%2FScreenshot%202020-02-18%20at%2012.20.57%20PM.png?alt=media&token=a3f24ad8-fe72-4fed-8953-8e4c790f6cfd)

## Export workspace config

After adding the required sources and destinations, export your workspace config. This workspace-config is required by the RudderStack Server.
To learn more about adding sources and destinations in RudderStack, refer [Adding a Source and Destination in RudderStack](https://docs.rudderstack.com/getting-started/adding-source-and-destination-rudderstack)

Update the [config](https://docs.rudderstack.com/administrators-guide/config-parameters) variables `configFromFile` and `configJSONPath` in rudder-server to read workspace config from the exported JSON file.

## Start RudderStack with the workspace config file

- Download the workspace config file on your machine.
- In `docker-compose.yml`, uncomment `volumes` section under `backend` service. Specify the path to your workspace config.
- In `build/docker.env`, set the environment variable `RSERVER_BACKEND_CONFIG_CONFIG_FROM_FILE=true`

# Telemetry

To help us improve RudderStack, we collect performance and diagnostic metrics about how you use it and how it's working. No customer data is present in the metrics.

The metrics collection can be disabled by setting the variable `enableDiagnostics` to false in `config/config.toml`

Following are the metrics that are being collected. They are listed in `config/config.toml` under the Diagnostics section.

1. _enableServerStartMetric_: Tracks every time when server starts
2. _enableConfigIdentifyMetric_: Tracks when the config is fetched for the first time from control-plane
3. _enableServerStartedMetric_: Tracks when the server is ready to accept requests
4. _enableConfigProcessedMetric_: Tracks when the config is changed
5. _enableGatewayMetric_: Tracks no. of success/failed requests
6. _enableRouterMetric_: Tracks no. of success/aborted/retries requests for every router destination
7. _enableBatchRouterMetric_: Tracks no. of success/failed requests for every batch router destination
8. _enableDestinationFailuresMetric_: Tracks destination failures

---

# RudderStack Architecture

The following is a brief overview of the major components of RudderStack.
![image](https://user-images.githubusercontent.com/52487451/64673994-471beb00-d48d-11e9-854f-2c3fbc021e63.jpg)

## RudderStack Control Plane

The UI to configure the sources, destinations etc. It consists of

**Config backend**: This is the backend service that handles the sources, destinations and their connections. User management and access based roles are defined here.

**Customer webapp**: This is the front end application that enables the teams to set up their customer data routing with RudderStack. These will show you high-level data on event deliveries and more stats. It also provides access to custom enterprise features.

## RudderStack Data Plane

Data plane is our core engine that receives the events, stores, transforms them and reliably delivers to the destinations. This engine can be customized to your business requirements by a wide variety of configuration options. Eg. You can choose to enable backing up events to an S3 bucket, the maximum size of the event for the server to reject malicious requests. Sticking to defaults will work well for most of the companies but you have the flexibility to customize the data plane.

The data plane uses Postgres as the store for events. We built our streaming framework on top of Postgres – that’s a topic for a future blog post. Reliable delivery and order of the events are the first principles in our design.

## RudderStack Destination Transformation

Conversion of events from RudderStack format into destination-specific format is handled by the transformation module. The transformation codes are written in Javascript. I

The following blogs provide an overview of our transformation module

https://rudderlabs.com/transformations-in-rudder-part-1/

https://rudderlabs.com/transformations-in-rudder-part-2/

If you are missing a transformation, please feel free to add it to the repository.

## RudderStack User Transformation

RudderStack also supports user-specific transformations for real-time operations like aggregation, sampling, modifying events etc. The following blog describes one real-life use case of the transformation module

https://rudderlabs.com/customer-case-study-casino-game/

## Client SDKs

The client SDKs provide APIs collecting events and sending it to the RudderStack Backend.

# Coming Soon

1. More performance benchmarks. On a single m4.2xlarge, RudderStack can process ~3K events/sec. We will evaluate other instance types and publish numbers soon.
2. More documentation
3. More destination support
4. HA support
5. More SDKs (or Segment compatibility)

<!----variable's---->

[build status]: https://codebuild.us-east-1.amazonaws.com/badges?uuid=eyJlbmNyeXB0ZWREYXRhIjoiT01EQkVPc0NBbDJLV2txTURidkRTMTNmWFRZWUY2dEtia3FRVmFXdXhWeUwzaC9aV3dsWWNNT0NwaVZKd1hKTFVMazB2cDQ5UHlaZTgvbFRER3R5SXRvPSIsIml2UGFyYW1ldGVyU3BlYyI6IktJQVMveHIzQnExZVE5b0YiLCJtYXRlcmlhbFNldFNlcmlhbCI6MX0%3D&branch=master
[release]: https://img.shields.io/github/v/release/rudderlabs/rudder-server?color=blue&sort=semver
[discord]: https://discordapp.com/invite/xNEdEGw
[docs]: https://docs.rudderstack.com/
[twitter]: https://twitter.com/rudderstack
[go-report-card]: https://go-report-card.com/report/github.com/rudderlabs/rudder-server
[go-report-card-badge]: https://go-report-card.com/badge/github.com/rudderlabs/rudder-server
[ssh]: https://help.github.com/en/articles/which-remote-url-should-i-use#cloning-with-ssh-urls
[dashboard]: https://app.rudderlabs.com
[dashboard-on]: https://app.rudderstack.com/signup?type=freetrial
[agplv3_license]: https://www.gnu.org/licenses/agpl-3.0-standalone.html
[sspl_license]: https://www.mongodb.com/licensing/server-side-public-license
[hackernews]: https://news.ycombinator.com/item?id=21081756
[helm-scripts-git-repo]: https://github.com/rudderlabs/rudderstack-helm
[terraform-scripts-git-repo]: https://github.com/rudderlabs/rudder-terraform
[golang]: https://golang.org/dl/
[node]: https://nodejs.org/en/download/
[rudder-sdk-js-git-repo]: https://github.com/rudderlabs/rudder-sdk-js
[rudder-sdk-android-git-repo]: https://github.com/rudderlabs/rudder-sdk-android
[rudder-sdk-ios-git-repo]: https://github.com/rudderlabs/rudder-sdk-ios
[config-generator]: https://github.com/rudderlabs/config-generator
[config-generator-section]: https://github.com/rudderlabs/rudder-server/blob/master/README.md#rudderstack-config-generator<|MERGE_RESOLUTION|>--- conflicted
+++ resolved
@@ -42,7 +42,6 @@
 
 3. **Unlimited Events:** Event volume-based pricing of most commercial systems is broken. You should be able to collect as much data as possible without worrying about overrunning event budgets. RudderStack's core BE is open-source and free to use.
 
-<<<<<<< HEAD
 # Telemetry
 
 To help us improve RudderStack, we collect performance and diagnostic metrics about how you use it and how it's working. No customer data is present in the metrics.
@@ -60,8 +59,6 @@
 7. _enableBatchRouterMetric_: Tracks no. of success/failed requests for every batch router destination
 8. _enableDestinationFailuresMetric_: Tracks destination failures
 
-=======
->>>>>>> db79086e
 # Contribution
 
 We would love to see people contributing to RudderStack. see [CONTRIBUTING.md](CONTRIBUTING.md) for more information on contributing to RudderStack.
@@ -113,15 +110,13 @@
 
 # Setup Instructions (Kubernetes)
 
-**Note:** This is the recommended way of installing RudderStack for running in production. Our hosted deployment runs on Kubernetes so we maintain/patch much more frequently. 
+**Note:** This is the recommended way of installing RudderStack for running in production. Our hosted deployment runs on Kubernetes so we maintain/patch much more frequently.
 
 1. Go to the [dashboard][dashboad-on] `https://app.rudderlabs.com` and set up your account. Copy your workspace token from top of the home page.
 
 2. Our helm scripts and instructions are in a separate repo - [Download Here][helm-scripts-git-repo]
 
 ---
-
-
 
 # Setup Instructions (Native Installation)
 
